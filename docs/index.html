<!DOCTYPE html>
<!--[if IE 8]><html class="no-js lt-ie9" lang="en" > <![endif]-->
<!--[if gt IE 8]><!--> <html class="no-js" lang="en" > <!--<![endif]-->
<head>
  <meta charset="utf-8">
  <meta http-equiv="X-UA-Compatible" content="IE=edge">
  <meta name="viewport" content="width=device-width, initial-scale=1.0">
  <meta name="description" content="Distiller Documentation by Intel AI">
  
  <link rel="shortcut icon" href="img/favicon.ico">
  <title>Home - Neural Network Distiller</title>
  <link href='https://fonts.googleapis.com/css?family=Lato:400,700|Roboto+Slab:400,700|Inconsolata:400,700' rel='stylesheet' type='text/css'>

  <link rel="stylesheet" href="css/theme.css" type="text/css" />
  <link rel="stylesheet" href="css/theme_extra.css" type="text/css" />
  <link rel="stylesheet" href="//cdnjs.cloudflare.com/ajax/libs/highlight.js/9.12.0/styles/github.min.css">
  <link href="extra.css" rel="stylesheet">
  
  <script>
    // Current page data
    var mkdocs_page_name = "Home";
    var mkdocs_page_input_path = "index.md";
    var mkdocs_page_url = null;
  </script>
  
  <script src="js/jquery-2.1.1.min.js" defer></script>
  <script src="js/modernizr-2.8.3.min.js" defer></script>
  <script src="//cdnjs.cloudflare.com/ajax/libs/highlight.js/9.12.0/highlight.min.js"></script>
  <script>hljs.initHighlightingOnLoad();</script> 
  
</head>

<body class="wy-body-for-nav" role="document">

  <div class="wy-grid-for-nav">

    
    <nav data-toggle="wy-nav-shift" class="wy-nav-side stickynav">
      <div class="wy-side-nav-search">
        <a href="index.html" class="icon icon-home"> Neural Network Distiller</a>
        <div role="search">
  <form id ="rtd-search-form" class="wy-form" action="./search.html" method="get">
    <input type="text" name="q" placeholder="Search docs" title="Type search term here" />
  </form>
</div>
      </div>

      <div class="wy-menu wy-menu-vertical" data-spy="affix" role="navigation" aria-label="main navigation">
	<ul class="current">
	  
          
            <li class="toctree-l1 current">
		
    <a class="current" href="index.html">Home</a>
    <ul class="subnav">
            
    <li class="toctree-l2"><a href="#distiller-documentation">Distiller Documentation</a></li>
    
        <ul>
        
            <li><a class="toctree-l3" href="#what-is-distiller">What is Distiller</a></li>
        
            <li><a class="toctree-l3" href="#motivation">Motivation</a></li>
        
        </ul>
    

    </ul>
	    </li>
          
            <li class="toctree-l1">
		
    <a class="" href="install.html">Installation</a>
	    </li>
          
            <li class="toctree-l1">
		
    <a class="" href="usage.html">Usage</a>
	    </li>
          
            <li class="toctree-l1">
		
    <a class="" href="schedule.html">Compression Scheduling</a>
	    </li>
          
            <li class="toctree-l1">
		
    <span class="caption-text">Compressing Models</span>
    <ul class="subnav">
                <li class="">
                    
    <a class="" href="pruning.html">Pruning</a>
                </li>
                <li class="">
                    
    <a class="" href="regularization.html">Regularization</a>
                </li>
                <li class="">
                    
    <a class="" href="quantization.html">Quantization</a>
                </li>
                <li class="">
                    
    <a class="" href="knowledge_distillation.html">Knowledge Distillation</a>
                </li>
                <li class="">
                    
    <a class="" href="conditional_computation.html">Conditional Computation</a>
                </li>
    </ul>
	    </li>
          
            <li class="toctree-l1">
		
    <span class="caption-text">Algorithms</span>
    <ul class="subnav">
                <li class="">
                    
    <a class="" href="algo_pruning.html">Pruning</a>
                </li>
                <li class="">
                    
    <a class="" href="algo_quantization.html">Quantization</a>
                </li>
                <li class="">
                    
    <a class="" href="algo_earlyexit.html">Early Exit</a>
                </li>
    </ul>
	    </li>
          
            <li class="toctree-l1">
		
    <a class="" href="model_zoo.html">Model Zoo</a>
	    </li>
          
            <li class="toctree-l1">
		
    <a class="" href="jupyter.html">Jupyter Notebooks</a>
	    </li>
          
            <li class="toctree-l1">
		
    <a class="" href="design.html">Design</a>
	    </li>
          
            <li class="toctree-l1">
		
    <span class="caption-text">Tutorials</span>
    <ul class="subnav">
                <li class="">
                    
    <a class="" href="tutorial-struct_pruning.html">Pruning Filters and Channels</a>
                </li>
                <li class="">
                    
    <a class="" href="tutorial-lang_model.html">Pruning a Language Model</a>
                </li>
    </ul>
	    </li>
          
        </ul>
      </div>
      &nbsp;
    </nav>

    <section data-toggle="wy-nav-shift" class="wy-nav-content-wrap">

      
      <nav class="wy-nav-top" role="navigation" aria-label="top navigation">
        <i data-toggle="wy-nav-top" class="fa fa-bars"></i>
        <a href="index.html">Neural Network Distiller</a>
      </nav>

      
      <div class="wy-nav-content">
        <div class="rst-content">
          <div role="navigation" aria-label="breadcrumbs navigation">
  <ul class="wy-breadcrumbs">
    <li><a href="index.html">Docs</a> &raquo;</li>
    
      
    
    <li>Home</li>
    <li class="wy-breadcrumbs-aside">
      
    </li>
  </ul>
  <hr/>
</div>
          <div role="main">
            <div class="section">
              
                <h1 id="distiller-documentation">Distiller Documentation</h1>
<h2 id="what-is-distiller">What is Distiller</h2>
<p><strong><a href="https://github.com/NervanaSystems/distiller/">Distiller</a></strong> is an open-source Python package for neural network compression research.</p>
<p>Network compression can reduce the footprint of a neural network, increase its inference speed and save energy. Distiller provides a <a href="http://pytorch.org/">PyTorch</a> environment for prototyping and analyzing compression algorithms, such as sparsity-inducing methods and low precision arithmetic.</p>
<p>Distiller contains:</p>
<ul>
<li>A framework for integrating pruning, regularization and quantization algorithms.</li>
<li>A set of tools for analyzing and evaluating compression performance.</li>
<li>Example implementations of state-of-the-art compression algorithms.</li>
</ul>
<h2 id="motivation">Motivation</h2>
<p>A sparse tensor is any tensor that contains some zeros, but sparse tensors are usually only interesting if they contain a significant number of zeros.  A sparse neural network performs computations using some sparse tensors (preferably many).  These tensors can be parameters (weights and biases) or activations (feature maps).</p>
<p>Why do we care about sparsity?<br>
Present day neural networks tend to be deep, with millions of weights and activations.  Refer to GoogLeNet or ResNet50, for a couple of examples.
These large models are compute-intensive which means that even with dedicated acceleration hardware, the inference pass (network evaluation) will take time.  You might think that latency is an issue only in certain cases, such as autonomous driving systems, but in fact, whenever we humans interact with our phones and computers, we are sensitive to the latency of the interaction.  We don't like to wait for search results or for an application or web-page to load, and we are especially sensitive in realtime interactions such as speech recognition.  So inference latency is often something we want to minimize.
<br><br>
Large models are also memory-intensive with millions of parameters.  Moving around all of the data required to compute inference results consumes energy, which is a problem on a mobile device as well as in a server environment.  Data center server-racks are limited by their power-envelope and their ToC (total cost of ownership) is correlated to their power consumption and thermal characteristics.  In the mobile device environment, we are obviously always aware of the implications of power consumption on the device battery.
Inference performance in the data center is often measured using a KPI (key performance indicator) which folds latency and power considerations: inferences per second, per Watt (inferences/sec/watt).
<br><br>
The storage and transfer of large neural networks is also a challenge in mobile device environments, because of limitations on application sizes and long application download times.
<br><br>
For these reasons, we wish to compress the network as much as possible, to reduce the amount of bandwidth and compute required.  Inducing sparseness, through regularization or pruning, in neural-network models, is one way to compress the network (quantization is another method).
Sparse neural networks hold the promise of speed, small size, and energy efficiency.  </p>
<h3 id="smaller">Smaller</h3>
<p>Sparse NN model representations can be compressed by taking advantage of the fact that the tensor elements are dominated by zeros.  The compression format, if any, is very HW and SW specific, and the optimal format may be different per tensor (an obvious example: largely dense tensors should not be compressed).  The compute hardware needs to support the compressions formats, for representation compression to be meaningful.  Compression representation decisions might interact with algorithms such as the use of tiles for memory accesses.  Data such as a parameter tensor is read/written from/to main system memory compressed, but the computation can be dense or sparse.  In dense compute we use dense operators, so the compressed data eventually needs to be decompressed into its full, dense size.  The best we can do is bring the compressed representation as close as possible to the compute engine.<br>
Sparse compute, on the other hand, operates on the sparse representation which never requires decompression (we therefore distinguish between sparse representation and compressed representation).  This is not a simple matter to implement in HW, and often means lower utilization of the vectorized compute engines.  Therefore, there is a third class of representations, which take advantage of specific hardware characteristics.  For example, for a vectorized compute engine we can remove an entire zero-weights vector and skip its computation (this uses structured pruning or regularization).</p>
<h3 id="faster">Faster</h3>
<p>Many of the layers in modern neural-networks are bandwidth-bound, which means that the execution latency is dominated by the available bandwidth. In essence, the hardware spends more time bringing data close to the compute engines, than actually performing the computations.  Fully-connected layers, RNNs and LSTMs are some examples of bandwidth-dominated operations.<br>
Reducing the bandwidth required by these layers, will immediately speed them up.<br>
Some pruning algorithms prune entire kernels, filters and even layers from the network without adversely impacting the final accuracy.  Depending on the hardware implementation, these methods can be leveraged to skip computations, thus reducing latency and power.</p>
<h3 id="more-energy-efficient">More energy efficient</h3>
<p>Because we pay two orders-of-magnitude more energy to access off-chip memory (e.g. DDR) compared to on-chip memory (e.g. SRAM or cache), many hardware designs employ a multi-layered cache hierarchy.  Fitting the parameters and activations of a network in these on-chip caches can make a big difference on the required bandwidth, the total inference latency, and off course reduce power consumption.<br>
And of course, if we used a sparse or compressed representation, then we are reducing the data throughput and therefore the energy consumption.</p>
              
            </div>
          </div>
          <footer>
  
    <div class="rst-footer-buttons" role="navigation" aria-label="footer navigation">
      
        <a href="install.html" class="btn btn-neutral float-right" title="Installation">Next <span class="icon icon-circle-arrow-right"></span></a>
      
      
    </div>
  

  <hr/>

  <div role="contentinfo">
    <!-- Copyright etc -->
    
  </div>

  Built with <a href="http://www.mkdocs.org">MkDocs</a> using a <a href="https://github.com/snide/sphinx_rtd_theme">theme</a> provided by <a href="https://readthedocs.org">Read the Docs</a>.
</footer>
      
        </div>
      </div>

    </section>

  </div>

  <div class="rst-versions" role="note" style="cursor: pointer">
    <span class="rst-current-version" data-toggle="rst-current-version">
      
      
      
        <span style="margin-left: 15px"><a href="install.html" style="color: #fcfcfc">Next &raquo;</a></span>
      
    </span>
</div>
    <script>var base_url = '.';</script>
    <script src="js/theme.js" defer></script>
      <script src="https://cdn.mathjax.org/mathjax/latest/MathJax.js?config=TeX-AMS_HTML" defer></script>
      <script src="search/main.js" defer></script>

</body>
</html>

<!--
MkDocs version : 1.0.4
<<<<<<< HEAD
Build Date UTC : 2019-04-08 00:07:19
=======
Build Date UTC : 2019-04-01 14:59:11
>>>>>>> 429b6a39
--><|MERGE_RESOLUTION|>--- conflicted
+++ resolved
@@ -273,9 +273,5 @@
 
 <!--
 MkDocs version : 1.0.4
-<<<<<<< HEAD
-Build Date UTC : 2019-04-08 00:07:19
-=======
-Build Date UTC : 2019-04-01 14:59:11
->>>>>>> 429b6a39
+Build Date UTC : 2019-04-08 00:53:30
 -->