--- conflicted
+++ resolved
@@ -18,6 +18,7 @@
 
 import distiller
 import distiller.quantization
+import examples.automated_deep_compression as adc
 from distiller.utils import float_range_argparse_checker as float_range
 import models
 
@@ -105,67 +106,11 @@
                         help='number of best scores to track and report (default: 1)')
     parser.add_argument('--load-serialized', dest='load_serialized', action='store_true', default=False,
                         help='Load a model without DataParallel wrapping it')
-    # parser.add_argument('--training-epoch-duration', type=float_range(), default=1.,
-    #                     help='scales the duration of training epochs by a value in (0..1] (default: 1.)')
-    # parser.add_argument('--test-epoch-duration', type=float_range(), default=1.)
     parser.add_argument('--thinnify', dest='thinnify', action='store_true', default=False,
                         help='physically remove zero-filters and create a smaller model')
 
-<<<<<<< HEAD
-    str_to_quant_mode_map = {
-                          'sym': distiller.quantization.LinearQuantMode.SYMMETRIC,
-                          'asym_s': distiller.quantization.LinearQuantMode.ASYMMETRIC_SIGNED,
-                          'asym_u': distiller.quantization.LinearQuantMode.ASYMMETRIC_UNSIGNED,
-                          }
-
-    def linear_quant_mode_str(val_str):
-        try:
-            return str_to_quant_mode_map[val_str]
-        except KeyError:
-            raise argparse.ArgumentError(
-                    'Must be one of {0} (received {1})'.format(
-                      list(str_to_quant_mode_map), val_str))
-
-    quant_group = parser.add_argument_group('Arguments controlling quantization at evaluation time'
-                                            '("post-training quantization)')
-    quant_group.add_argument('--quantize-eval', '--qe', action='store_true',
-                             help='Apply linear quantization to model before evaluation. Applicable only if'
-                                  '--evaluate is also set')
-    quant_group.add_argument('--qe-mode', '--qem', type=linear_quant_mode_str, default='sym',
-                             help='Linear quantization mode. Choices: ' + ' | '.join(str_to_quant_mode_map.keys()))
-    quant_group.add_argument('--qe-bits-acts', '--qeba', type=int, default=8, metavar='NUM_BITS',
-                             help='Number of bits for quantization of activations')
-    quant_group.add_argument('--qe-bits-wts', '--qebw', type=int, default=8, metavar='NUM_BITS',
-                             help='Number of bits for quantization of weights')
-    quant_group.add_argument('--qe-bits-accum', type=int, default=32, metavar='NUM_BITS',
-                             help='Number of bits for quantization of the accumulator')
-    quant_group.add_argument('--qe-clip-acts', '--qeca', action='store_true',
-                             help='Enable clipping of activations using min/max values averaging over batch')
-    quant_group.add_argument('--qe-no-clip-layers', '--qencl', type=str, nargs='+', metavar='LAYER_NAME', default=[],
-                             help='List of layer names for which not to clip activations. Applicable only if '
-                                  '--qe-clip-acts is also set')
-    quant_group.add_argument('--qe-per-channel', '--qepc', action='store_true',
-                             help='Enable per-channel quantization of weights (per output channel)')
-
-    return parser
-
-
-def float_range(min_val=0., max_val=1., exc_min=False, exc_max=False):
-    def checker(val_str):
-        val = float(val_str)
-        min_op, min_op_str = (operator.gt, '>') if exc_min else (operator.ge, '>=')
-        max_op, max_op_str = (operator.lt, '<') if exc_max else (operator.le, '<=')
-        if min_op(val, min_val) and max_op(val, max_val):
-            return val
-        raise argparse.ArgumentTypeError(
-            'Value must be {} {} and {} {} (received {})'.format(min_op_str, min_val, max_op_str, max_val, val))
-    if min_val >= max_val:
-        raise ValueError('min_val must be less than max_val')
-
-    return checker
-=======
     distiller.knowledge_distillation.add_distillation_args(parser, models.ALL_MODEL_NAMES, True)
     distiller.quantization.add_post_train_quant_args(parser)
-
-    return parser
->>>>>>> 59824ac8
+    distiller.pruning.greedy_filter_pruning.add_greedy_pruner_args(parser)
+    adc.automl_args.add_automl_args(parser)
+    return parser