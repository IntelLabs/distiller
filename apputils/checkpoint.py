--- conflicted
+++ resolved
@@ -99,65 +99,18 @@
         msglogger.info("   best top@1: %.3f", best_top1)
 
     compression_scheduler = None
-<<<<<<< HEAD
     if 'compression_sched' in checkpoint:
         compression_scheduler = distiller.CompressionScheduler(model)
-        compression_scheduler.load_state_dict(checkpoint['compression_sched'])
+        try:
+            convert_keys = False
+            compression_scheduler.load_state_dict(checkpoint['compression_sched'], convert_scheduler_keys=convert_keys)
+        except KeyError as e:
+            # A very common source of this RuntimeError is loading a GPU model on the CPU.
+            # We rename all of the DataParallel keys because DataParallel does not execute on the CPU.
+            convert_keys = True
+            compression_scheduler.load_state_dict(checkpoint['compression_sched'], convert_scheduler_keys=convert_keys)
         msglogger.info("Loaded compression schedule from checkpoint (epoch {})".format(
             checkpoint_epoch))
-=======
-    start_epoch = 0
-
-    if os.path.isfile(chkpt_file):
-        msglogger.info("=> loading checkpoint %s", chkpt_file)
-        checkpoint = torch.load(chkpt_file, map_location = lambda storage, loc: storage)
-        msglogger.info("Checkpoint keys:\n{}".format("\n\t".join(k for k in checkpoint.keys())))
-        start_epoch = checkpoint.get('epoch', -1) + 1
-        best_top1 = checkpoint.get('best_top1', None)
-        if best_top1 is not None:
-            msglogger.info("   best top@1: %.3f", best_top1)
-
-        if 'compression_sched' in checkpoint:
-            compression_scheduler = distiller.CompressionScheduler(model)
-            try:
-                convert_keys = False
-                compression_scheduler.load_state_dict(checkpoint['compression_sched'], convert_scheduler_keys=convert_keys)
-            except KeyError as e:
-                # A very common source of this RuntimeError is loading a GPU model on the CPU.
-                # We rename all of the DataParallel keys because DataParallel does not execute on the CPU.
-                convert_keys = True
-                compression_scheduler.load_state_dict(checkpoint['compression_sched'], convert_scheduler_keys=convert_keys)
-
-            msglogger.info("Loaded compression schedule from checkpoint (epoch %d)",
-                           checkpoint['epoch'])
-        else:
-            msglogger.info("Warning: compression schedule data does not exist in the checkpoint")
-
-        if 'thinning_recipes' in checkpoint:
-            if 'compression_sched' not in checkpoint:
-                raise KeyError("Found thinning_recipes key, but missing mandatory key compression_sched")
-            msglogger.info("Loaded a thinning recipe from the checkpoint")
-            # Cache the recipes in case we need them later
-            model.thinning_recipes = checkpoint['thinning_recipes']
-            if convert_keys:
-                model.thinning_recipes = {normalize_module_name(k): v for k, v in model.thinning_recipes.items()}
-            distiller.execute_thinning_recipes_list(model,
-                                                    compression_scheduler.zeros_mask_dict,
-                                                    model.thinning_recipes)
-
-        if 'quantizer_metadata' in checkpoint:
-            msglogger.info('Loaded quantizer metadata from the checkpoint')
-            qmd = checkpoint['quantizer_metadata']
-            quantizer = qmd['type'](model, **qmd['params'])
-            quantizer.prepare_model()
-
-        if convert_keys:
-            checkpoint['state_dict'] = {normalize_module_name(k): v for k, v in checkpoint['state_dict'].items()}
-        model.load_state_dict(checkpoint['state_dict'])
-
-        msglogger.info("=> loaded checkpoint '%s' (epoch %d)", chkpt_file, start_epoch-1)
-        return model, compression_scheduler, start_epoch
->>>>>>> 9fe5e628
     else:
         msglogger.info("Warning: compression schedule data does not exist in the checkpoint")
 
@@ -167,6 +120,8 @@
         msglogger.info("Loaded a thinning recipe from the checkpoint")
         # Cache the recipes in case we need them later
         model.thinning_recipes = checkpoint['thinning_recipes']
+        if convert_keys:
+            model.thinning_recipes = {normalize_module_name(k): v for k, v in model.thinning_recipes.items()}         
         distiller.execute_thinning_recipes_list(model,
                                                 compression_scheduler.zeros_mask_dict,
                                                 model.thinning_recipes)
@@ -179,6 +134,7 @@
 
     msglogger.info("=> loaded checkpoint '{f}' (epoch {e})".format(f=str(chkpt_file),
                                                                    e=checkpoint_epoch))
-
+    if convert_keys:
+            checkpoint['state_dict'] = {normalize_module_name(k): v for k, v in checkpoint['state_dict'].items()}
     model.load_state_dict(checkpoint['state_dict'])
     return (model, compression_scheduler, start_epoch)