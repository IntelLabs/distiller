--- conflicted
+++ resolved
@@ -231,16 +231,10 @@
         bottomk_rows, _ = torch.topk(rows_mags, num_rows_to_prune, largest=False, sorted=True)
         threshold = bottomk_rows[-1]
         threshold_type = 'L1' if magnitude_fn == l1_magnitude else 'L2'
-<<<<<<< HEAD
-        zeros_mask_dict[param_name].mask = distiller.group_threshold_mask(param, THRESHOLD_DIM,
-                                                                          threshold, threshold_type)
+        zeros_mask_dict[param_name].mask, binary_map = distiller.group_threshold_mask(param, THRESHOLD_DIM,
+                                                                                      threshold, threshold_type)
         msglogger.info("%sRankedStructureParameterPruner - param: %s pruned=%.3f goal=%.3f (%d/%d)",
                        threshold_type, param_name,
-=======
-        zeros_mask_dict[param_name].mask, binary_map = distiller.group_threshold_mask(param, THRESHOLD_DIM,
-                                                                                      threshold, threshold_type)
-        msglogger.info("L1RankedStructureParameterPruner - param: %s pruned=%.3f goal=%.3f (%d/%d)", param_name,
->>>>>>> 958b0e6d
                        distiller.sparsity(zeros_mask_dict[param_name].mask),
                        fraction_to_prune, num_rows_to_prune, rows_mags.size(0))
         return binary_map
