#
# Copyright (c) 2018 Intel Corporation
#
# Licensed under the Apache License, Version 2.0 (the "License");
# you may not use this file except in compliance with the License.
# You may obtain a copy of the License at
#
#      http://www.apache.org/licenses/LICENSE-2.0
#
# Unless required by applicable law or agreed to in writing, software
# distributed under the License is distributed on an "AS IS" BASIS,
# WITHOUT WARRANTIES OR CONDITIONS OF ANY KIND, either express or implied.
# See the License for the specific language governing permissions and
# limitations under the License.
#

from functools import partial, reduce
import operator
import xlsxwriter
import yaml
import os
from sys import float_info
from collections import OrderedDict
from contextlib import contextmanager
import torch
from torchnet.meter import AverageValueMeter
import logging
from math import sqrt
import matplotlib
matplotlib.use('Agg')
import matplotlib.pyplot as plt
import distiller
msglogger = logging.getLogger()

__all__ = ['SummaryActivationStatsCollector', 'RecordsActivationStatsCollector',
           'QuantCalibrationStatsCollector', 'ActivationHistogramsCollector',
           'collect_quant_stats', 'collect_histograms',
           'collector_context', 'collectors_context']


class ActivationStatsCollector(object):
    """Collect model activation statistics information.

    ActivationStatsCollector is the base class for classes that collect activations statistics.
    You may collect statistics on different phases of the optimization process (training, validation, test).

    Statistics data are accessible via .value() or by accessing individual modules.

    The current implementation has a few caveats:
    * It is slow - therefore it is advisable to use this only when needed.
    * It can't access the activations of torch.Functions, only torch.Modules.

    ActivationStatsCollector uses the forward hook of modules in order to access the
    feature-maps.  This is both slow and limits us to seeing only the outputs of torch.Modules.
    We can remove some of the slowness, by choosing to log only specific layers or use it only
    during validation or test. This can be achieved using the `classes` argument.
    """
    def __init__(self, model, stat_name, classes):
        """
        Args:
            model - the model we are monitoring.
            stat_name - name for the statistics being collected.
                You can access a module's activation statistics by referring to module.<stat_name>
                For example:
                    print(module.sparsity)
            classes - a list of class types for which we collect activation statistics.
                Passing an empty list or None will collect statistics for all class types.
        """
        super(ActivationStatsCollector, self).__init__()
        self.model = model
        self.stat_name = stat_name
        self.classes = classes
        self.fwd_hook_handles = []

        # The layer names are mangled, because torch.Modules don't have names and we need to invent
        # a unique, human-readable name per layer.
        distiller.utils.assign_layer_fq_names(model)

    def value(self):
        """Return a dictionary containing {layer_name: statistic}"""
        activation_stats = OrderedDict()
        self.model.apply(partial(self._collect_activations_stats, activation_stats=activation_stats))
        return activation_stats

    def start(self, modules_list=None):
        """Start collecting activation stats.

        This will iteratively register the modules' forward-hooks, so that the collector
        will be called from the forward traversal and get exposed to activation data.
        modules_list (iterable): track stats for modules in the list. If None/empty - will track for all modules.
        """
        assert len(self.fwd_hook_handles) == 0
        if not modules_list:
            self.model.apply(self.start_module)
            return
        modules_dict = dict(self.model.named_modules())
        for module_name in modules_list:
            modules_dict[module_name].apply(self.start_module)

    def _start_for_single_module(self, module_name):
        module = dict(self.model.named_modules())[module_name]
        module.apply(self.start_module)

    def start_module(self, module):
        """Iteratively register to the forward-pass callback of all eligible modules.

        Eligible modules are currently filtered by their class type.
        """
        if distiller.has_children(module) or isinstance(module, torch.nn.Identity):
            return
        register_all_class_types = not self.classes
        if register_all_class_types or isinstance(module, tuple(self.classes)):
            self.fwd_hook_handles.append(module.register_forward_hook(self._activation_stats_cb))
            self._start_counter(module)

    def stop(self):
        """Stop collecting activation stats.

        This will iteratively unregister the modules' forward-hooks.
        """
        for handle in self.fwd_hook_handles:
            handle.remove()
        self.fwd_hook_handles = []

    def reset(self):
        """Reset the statsitics counters of this collector."""
        self.model.apply(self._reset_counter)
        return self

    def save(self, fname):
        raise NotImplementedError

    def _activation_stats_cb(self, module, input, output):
        """Handle new activations ('output' argument).

        This is invoked from the forward-pass callback of module 'module'.
        """
        raise NotImplementedError

    def _start_counter(self, module):
        """Start a specific statistic counter - this is subclass-specific code"""
        raise NotImplementedError

    def _reset_counter(self, module):
        """Reset a specific statistic counter - this is subclass-specific code"""
        raise NotImplementedError

    def _collect_activations_stats(self, module, activation_stats, name=''):
        """Handle new activations - this is subclass-specific code"""
        raise NotImplementedError


class SummaryActivationStatsCollector(ActivationStatsCollector):
    """This class collects activiations statistical summaries.

    This Collector computes the mean of some statistic of the activation.  It is rather
    light-weight and quicker than collecting a record per activation.
    The statistic function is configured in the constructor.
    """
    def __init__(self, model, stat_name, summary_fn, classes=[torch.nn.ReLU,
                                                              torch.nn.ReLU6,
                                                              torch.nn.LeakyReLU]):
        super(SummaryActivationStatsCollector, self).__init__(model, stat_name, classes)
        self.summary_fn = summary_fn

    def _activation_stats_cb(self, module, input, output):
        """Record the activation sparsity of 'module'

        This is a callback from the forward() of 'module'.
        """
        try:
            getattr(module, self.stat_name).add(self.summary_fn(output.data))
        except RuntimeError as e:
            if "The expanded size of the tensor" in e.args[0]:
                raise ValueError("ActivationStatsCollector: a module ({} - {}) was encountered twice during model.apply().\n"
                                 "This is an indication that your model is using the same module instance, "
                                 "in multiple nodes in the graph.  This usually occurs with ReLU modules: \n"
                                 "For example in TorchVision's ResNet model, self.relu = nn.ReLU(inplace=True) is "
                                 "instantiated once, but used multiple times.  This is not permissible when using "
                                 "instances of ActivationStatsCollector.".
                                 format(module.distiller_name, type(module)))
            else:
                msglogger.info("Exception in _activation_stats_cb: {} {}".format(module.distiller_name, type(module)))
                raise

    def _start_counter(self, module):
        if not hasattr(module, self.stat_name):
            setattr(module, self.stat_name, AverageValueMeter())
            # Assign a name to this summary
            if hasattr(module, 'distiller_name'):
                getattr(module, self.stat_name).name = '_'.join((self.stat_name, module.distiller_name))
            else:
                getattr(module, self.stat_name).name = '_'.join((self.stat_name,
                                                                 module.__class__.__name__,
                                                                 str(id(module))))

    def _reset_counter(self, module):
        if hasattr(module, self.stat_name):
            getattr(module, self.stat_name).reset()

    def _collect_activations_stats(self, module, activation_stats, name=''):
        if hasattr(module, self.stat_name):
            mean = getattr(module, self.stat_name).mean
            if isinstance(mean, torch.Tensor):
                mean = mean.tolist()
            activation_stats[getattr(module, self.stat_name).name] = mean

    def save(self, fname):
        """Save the records to an Excel workbook, with one worksheet per layer.
        """
        fname = ".".join([fname, 'xlsx'])
        try:
            os.remove(fname)
        except OSError:
            pass

        records_dict = self.value()
        with xlsxwriter.Workbook(fname) as workbook:
            worksheet = workbook.add_worksheet(self.stat_name)
            col_names = []
            for col, (module_name, module_summary_data) in enumerate(records_dict.items()):
                if not isinstance(module_summary_data, list):
                    module_summary_data = [module_summary_data]
                worksheet.write_column(1, col, module_summary_data)
                col_names.append(module_name)
            worksheet.write_row(0, 0, col_names)
        return fname



class RecordsActivationStatsCollector(ActivationStatsCollector):
    """This class collects activations statistical records.

    This Collector computes a hard-coded set of activations statistics and collects a
    record per activation.  The activation records of the entire model (only filtered modules),
    can be saved to an Excel workbook.

    For obvious reasons, this is slower than SummaryActivationStatsCollector.
    """
    def __init__(self, model, classes=[torch.nn.ReLU,
                                       torch.nn.ReLU6,
                                       torch.nn.LeakyReLU]):
        super(RecordsActivationStatsCollector, self).__init__(model, "statistics_records", classes)

    def _activation_stats_cb(self, module, input, output):
        """Record the activation sparsity of 'module'

        This is a callback from the forward() of 'module'.
        """
        def to_np(stats):
            if isinstance(stats, tuple):
                return stats[0].detach().cpu().numpy()
            else:
                return stats.detach().cpu().numpy()

        # We get a batch of activations, from which we collect statistics
        if not output.is_contiguous():
            output = output.contiguous()
        act = output.view(output.size(0), -1)
        batch_min_list = to_np(torch.min(act, dim=1)).tolist()
        batch_max_list = to_np(torch.max(act, dim=1)).tolist()
        batch_mean_list = to_np(torch.mean(act, dim=1)).tolist()
        # If activation contains only a single element, standard-deviation is meaningless (and std() returns NaN)
        # Return 0 instead
        if act.shape[0] == act.numel():
            batch_std_list = to_np(torch.zeros(act.shape[0])).tolist()
        else:
            batch_std_list = to_np(torch.std(act, dim=1)).tolist()
        batch_l2_list = to_np(torch.norm(act, p=2, dim=1)).tolist()

        module.statistics_records['min'].extend(batch_min_list)
        module.statistics_records['max'].extend(batch_max_list)
        module.statistics_records['mean'].extend(batch_mean_list)
        module.statistics_records['std'].extend(batch_std_list)
        module.statistics_records['l2'].extend(batch_l2_list)
        module.statistics_records['shape'] = distiller.size2str(output)

    @staticmethod
    def _create_records_dict():
        records = OrderedDict()
        for stat_name in ['min', 'max', 'mean', 'std', 'l2']:
            records[stat_name] = []
        records['shape'] = ''
        return records

    def save(self, fname):
        """Save the records to an Excel workbook, with one worksheet per layer.
        """
        fname = ".".join([fname, 'xlsx'])
        try:
            os.remove(fname)
        except OSError:
            pass

        records_dict = self.value()
        with xlsxwriter.Workbook(fname) as workbook:
            for module_name, module_act_records in records_dict.items():
                worksheet = workbook.add_worksheet(module_name)
                col_names = []
                for col, (col_name, col_data) in enumerate(module_act_records.items()):
                    if col_name == 'shape':
                        continue
                    worksheet.write_column(1, col, col_data)
                    col_names.append(col_name)
                worksheet.write_row(0, 0, col_names)
                worksheet.write(0, len(col_names)+2, module_act_records['shape'])
        return fname

    def _start_counter(self, module):
        if not hasattr(module, "statistics_records"):
            module.statistics_records = self._create_records_dict()

    def _reset_counter(self, module):
        if hasattr(module, "statistics_records"):
            module.statistics_records = self._create_records_dict()

    def _collect_activations_stats(self, module, activation_stats, name=''):
        if hasattr(module, "statistics_records"):
            activation_stats[module.distiller_name] = module.statistics_records


class _QuantStatsRecord(object):
    @staticmethod
    def create_records_dict():
        records = OrderedDict()
        records['min'] = float_info.max
        records['max'] = -float_info.max
        for stat_name in ['avg_min', 'avg_max', 'mean', 'std', 'b']:
            records[stat_name] = 0
        records['shape'] = ''
        return records

    def __init__(self):
        # We don't know the number of inputs at this stage so we defer records creation to the actual callback
        self.inputs = []
        self.output = self.create_records_dict()


def _verify_no_dataparallel(model):
    if torch.nn.DataParallel in [type(m) for m in model.modules()]:
        raise ValueError('Model contains DataParallel modules, which can cause inaccurate stats collection. '
                         'Either create a model without DataParallel modules, or call '
                         'distiller.utils.make_non_parallel_copy on the model before invoking the collector')


class QuantCalibrationStatsCollector(ActivationStatsCollector):
    """
    This class tracks activations stats required for quantization, for each layer and for each input
    and output. The tracked stats are:
      * Absolute min / max
      * Average min / max (calculate min / max per sample and average those)
      * Overall mean
      * Overall standard-deviation

    The generated stats dict has the following structure per-layer:
    'layer_name':
        'inputs':
            0:
                'min': value
                'max': value
                ...
            ...
            n:
                'min': value
                'max': value
                ...
        'output':
            'min': value
            'max': value
            ...
    Where n is the number of inputs the layer has.
    The calculated stats can be saved to a YAML file.

    If a certain layer operates in-place, that layer's input stats will be overwritten by its output stats.
    The collector can, optionally, check for such cases at runtime. In addition, a simple mechanism to disable inplace
    operations in the model can be used. See arguments details below.

    Args:
        model (torch.nn.Module): The model we are monitoring
        classes (list): List of class types for which we collect activation statistics. Passing an empty list or
          None will collect statistics for all class types.
        inplace_runtime_check (bool): If True will raise an error if an in-place operation is detected
        disable_inplace_attrs (bool): If True, will search all modules within the model for attributes controlling
          in-place operations and disable them.
        inplace_attr_names (iterable): If disable_inplace_attrs is enabled, this is the list of attribute name
          that will be searched for.

    TODO: Consider merging with RecordsActivationStatsCollector
    Current differences between the classes:
      * Track single value per-input/output-per-module for the entire run. Specifically, for standard deviation this
        cannot be done by tracking per-activation std followed by some post-processing
      * Track inputs in addition to outputs
      * Different serialization (yaml vs xlsx)
    """
    def __init__(self, model, classes=None, inplace_runtime_check=False,
                 disable_inplace_attrs=False, inplace_attr_names=('inplace',)):
        super(QuantCalibrationStatsCollector, self).__init__(model, "quant_stats", classes)

        _verify_no_dataparallel(model)

        self.batch_idx = 0
        self.inplace_runtime_check = inplace_runtime_check
        self.collecting_laplace = False

        if disable_inplace_attrs:
            if not inplace_attr_names:
                raise ValueError('inplace_attr_names cannot by empty or None')
            for m in model.modules():
                for n in inplace_attr_names:
                    if hasattr(m, n):
                        setattr(m, n, False)

<<<<<<< HEAD
    def start_laplace(self, modules_list=None):
        self.collecting_laplace = True
        self.start(modules_list)
=======
    def _check_required_stats(self):
        """
        Check whether the required statistics were collected to allow collecting laplace distribution stats.
        """
        for name, module in self.model.named_modules():
            if distiller.has_children(module) or isinstance(module, torch.nn.Identity):
                continue
            if not hasattr(module, 'quant_stats'):
                raise RuntimeError('Collection of Laplace distribution statistics is '
                                   'only allowed after collection of stats has started.')
            for i, input_stats_record in enumerate(module.quant_stats.inputs):
                if 'mean' not in input_stats_record:
                    raise RuntimeError('The required stats for input[%d] in module "%s" were not collected. '
                                       'Please collect the required statistics using `collector.start()` and evaluating'
                                       ' the model for enough batches.' % (i, name))
            if 'mean' not in module.quant_stats.output:
                raise RuntimeError('The required stats for the output in module "%s" were not collected. '
                                   'Please collect the required statistics using `collector.start()` and evaluating'
                                   ' the model for enough batches.' % name)

    def start_laplace(self):
        self._check_required_stats()
        self.collecting_laplace = True
        # reset batch_idx for all leaf modules
        for module in self.model.modules():
            if distiller.has_children(module) or isinstance(module, torch.nn.Identity):
                continue
            module.batch_idx = 0
>>>>>>> 4db9e378

    def stop_laplace(self):
        self.collecting_laplace = False

    def _activation_stats_cb(self, module, inputs, output):
        def update_mean(old_mean, new_val):
            return old_mean + (new_val - old_mean) / module.batch_idx

        def update_std(values, old_std, old_mean, new_mean):
            # See here:
            # https://en.wikipedia.org/wiki/Algorithms_for_calculating_variance#Welford's_Online_algorithm
            numel = values.numel() if isinstance(values, torch.Tensor) else values.size
            total_values_so_far = numel * (module.batch_idx - 1)
            M = (old_std ** 2) * (total_values_so_far - 1)
            mean_diffs = (values - old_mean) * (values - new_mean)
            M += mean_diffs.sum()
            return sqrt((M / (total_values_so_far + numel - 1)).item())

        def update_b(values, old_b, mean):
            """
            Updates the 'b' parameter of Laplace Distribution.
            """
            current_b = (values - mean).abs().mean().item()
            return old_b + (current_b - old_b) / module.batch_idx

        def update_record(record, tensor):
            if not tensor.is_contiguous():
                tensor = tensor.contiguous()
            act = tensor.view(tensor.size(0), -1)
            if self.collecting_laplace:
                record['b'] = update_b(act, record['b'], record['mean'])
                return

            # In the general case, the average min/max that we're collecting are averages over the per-sample
            # min/max values. That is - we first calculate the min/max for each sample in the batch, then average
            # over that.
            # But - If each sample contains just a single value, then such a per-sample calculation we'll result in
            # avg_min = avg_max. So in that case we "revert" to calculating "global" values, for the whole batch,
            # instead of per-sample values
            dim = 0 if act.numel() == act.shape[0] else 1

            min_per_sample = act.min(dim=dim)[0]
            max_per_sample = act.max(dim=dim)[0]
            record['min'] = min(record['min'], min_per_sample.min().item())
            record['max'] = max(record['max'], max_per_sample.max().item())
            try:
                record['avg_min'] = update_mean(record['avg_min'], min_per_sample.mean().item())
                record['avg_max'] = update_mean(record['avg_max'], max_per_sample.mean().item())
                new_mean = update_mean(record['mean'], act.mean().item())
                record['std'] = update_std(tensor, record['std'], record['mean'], new_mean)
            except RuntimeError:
                record['avg_min'] = update_mean(record['avg_min'], min_per_sample.cpu().numpy().mean().item(0))
                record['avg_max'] = update_mean(record['avg_max'], max_per_sample.cpu().numpy().mean().item(0))
                new_mean = update_mean(record['mean'], act.cpu().numpy().mean().item(0))
                record['std'] = update_std(tensor.cpu().numpy(), record['std'], record['mean'], new_mean)
            record['mean'] = new_mean

            if not record['shape']:
                record['shape'] = distiller.size2str(tensor)

        if self.inplace_runtime_check and any([id(input) == id(output) for input in inputs]):
            raise RuntimeError('Inplace operation detected, meaning inputs stats are overridden by output stats. '
                               'You can either disable this check or make sure no in-place operations occur. '
                               'See QuantCalibrationStatsCollector class documentation for more info.')

        module.batch_idx += 1

        if not module.quant_stats.inputs:
            # Delayed initialization of inputs records, because only now we know the # of inputs
            for i in range(len(inputs)):
                module.quant_stats.inputs.append(_QuantStatsRecord.create_records_dict())

        with torch.no_grad():
            for idx, input in enumerate(inputs):
                update_record(module.quant_stats.inputs[idx], input)
            update_record(module.quant_stats.output, output)

    def _start_counter(self, module):
        # We don't know the number of inputs at this stage so we defer records creation to the actual callback
        module.quant_stats = _QuantStatsRecord()
        module.batch_idx = 0

    def _reset_counter(self, module):
        # We don't know the number of inputs at this stage so we defer records creation to the actual callback
        if hasattr(module, 'quant_stats'):
            module.quant_stats = _QuantStatsRecord()
            module.batch_idx = 0

    def _collect_activations_stats(self, module, activation_stats, name=''):
        if distiller.utils.has_children(module):
            return
        if not hasattr(module, 'quant_stats'):
            return

        activation_stats[module.distiller_name] = OrderedDict()
        if module.quant_stats.inputs:
            activation_stats[module.distiller_name]['inputs'] = OrderedDict()
            for idx, sr in enumerate(module.quant_stats.inputs):
                activation_stats[module.distiller_name]['inputs'][idx] = sr
        activation_stats[module.distiller_name]['output'] = module.quant_stats.output

    def save(self, fname):
        if not fname.endswith('.yaml'):
            fname = ".".join([fname, 'yaml'])
        try:
            os.remove(fname)
        except OSError:
            pass

        records_dict = self.value()
        distiller.yaml_ordered_save(fname, records_dict)

        return fname


class ActivationHistogramsCollector(ActivationStatsCollector):
    """
    This class collects activation histograms, for each layer and for each input and output tensor.
    It requires pre-computed min/max stats per tensor. This is done in order to prevent the need to save
    all of the activation tensors throughout the run. The histogram is created once according to these
    min/max values, and updated after each iteration. Any value outside the pre-computed range is clamped.

    The generated stats dict has the following structure per-layer:
    'layer_name':
        'inputs':
            0:
                'hist': tensor             # Tensor with bin counts
                'bin_centroids': tensor    # Tensor with activation values corresponding to center of each bin
            ...
            n:
                'hist': tensor
                'bin_centroids': tensor
        'output':
            'hist': tensor
            'bin_centroids': tensor
    Where n is the number of inputs the layer has.
    The generated stats dictionary can be saved to a file.
    Optionally, histogram images for all tensor can be saved as well

    Args:
        model (torch.nn.Module): The model we are monitoring
        activation_stats (str / dict): Either a path to activation stats YAML file, or a dictionary containing
          the stats. The stats are expected to be in the same structure as generated by QuantCalibrationStatsCollector.
        classes (list): List of class types for which we collect activation statistics. Passing an empty list or
          None will collect statistics for all class types.
        nbins (int): Number of histogram bins
        save_hist_imgs (bool): If set, calling save() will dump images of the histogram plots in addition to saving the
          stats dictionary
        hist_imgs_ext (str): The file type to be used when saving histogram images
    """
    def __init__(self, model, activation_stats, classes=None, nbins=2048,
                 save_hist_imgs=False, hist_imgs_ext='.svg'):
        super(ActivationHistogramsCollector, self).__init__(model, 'histogram', classes)

        _verify_no_dataparallel(model)

        if isinstance(activation_stats, str):
            if not os.path.isfile(activation_stats):
                raise ValueError("Model activation stats file not found at: " + activation_stats)
            msglogger.info('Loading activation stats from: ' + activation_stats)
            with open(activation_stats, 'r') as stream:
                activation_stats = distiller.utils.yaml_ordered_load(stream)
        elif not isinstance(activation_stats, (dict, OrderedDict)):
            raise TypeError('model_activation_stats must either be a string, a dict / OrderedDict or None')

        self.act_stats = activation_stats
        self.nbins = nbins
        self.save_imgs = save_hist_imgs
        self.imgs_ext = hist_imgs_ext if hist_imgs_ext[0] == '.' else '.' + hist_imgs_ext

    def _get_min_max(self, *keys):
        stats_entry = reduce(operator.getitem, keys, self.act_stats)
        return stats_entry['min'], stats_entry['max']

    def _activation_stats_cb(self, module, inputs, output):
        def get_hist(t, stat_min, stat_max):
            # torch.histc doesn't work on integral data types, so convert if needed
            if t.dtype not in [torch.float, torch.double, torch.half]:
                t = t.float()
            t_clamped = t.clamp(stat_min, stat_max)
            hist = torch.histc(t_clamped.cpu(), bins=self.nbins, min=stat_min, max=stat_max)
            return hist

        with torch.no_grad():
            for idx, input in enumerate(inputs):
                stat_min, stat_max = self._get_min_max(module.distiller_name, 'inputs', idx)
                curr_hist = get_hist(input, stat_min, stat_max)
                module.input_hists[idx] += curr_hist

            stat_min, stat_max = self._get_min_max(module.distiller_name, 'output')
            curr_hist = get_hist(output, stat_min, stat_max)
            module.output_hist += curr_hist

    def _reset(self, module):
        num_inputs = len(self.act_stats[module.distiller_name]['inputs'])
        module.input_hists = module.input_hists = [torch.zeros(self.nbins) for _ in range(num_inputs)]
        module.output_hist = torch.zeros(self.nbins)

    def _start_counter(self, module):
        self._reset(module)

    def _reset_counter(self, module):
        if hasattr(module, 'output_hist'):
            self._reset(module)

    def _collect_activations_stats(self, module, activation_stats, name=''):
        if distiller.utils.has_children(module):
            return
        if not hasattr(module, 'output_hist'):
            return

        def get_hist_entry(min_val, max_val, hist):
            od = OrderedDict()
            od['hist'] = hist
            bin_width = (max_val - min_val) / self.nbins
            od['bin_centroids'] = torch.linspace(min_val + bin_width / 2, max_val - bin_width / 2, self.nbins)
            return od

        stats_od = OrderedDict()
        inputs_od = OrderedDict()
        for idx, hist in enumerate(module.input_hists):
            inputs_od[idx] = get_hist_entry(*self._get_min_max(module.distiller_name, 'inputs', idx),
                                            module.input_hists[idx])

        output_od = get_hist_entry(*self._get_min_max(module.distiller_name, 'output'), module.output_hist)

        stats_od['inputs'] = inputs_od
        stats_od['output'] = output_od
        activation_stats[module.distiller_name] = stats_od

    def save(self, fname):
        hist_dict = self.value()

        if not fname.endswith('.pt'):
            fname = ".".join([fname, 'pt'])
        try:
            os.remove(fname)
        except OSError:
            pass

        torch.save(hist_dict, fname)

        if self.save_imgs:
            msglogger.info('Saving histogram images...')
            save_dir = os.path.join(os.path.split(fname)[0], 'histogram_imgs')
            if not os.path.isdir(save_dir):
                os.mkdir(save_dir)

            def save_hist(layer_name, tensor_name, idx, bin_counts, bin_centroids, normed=True):
                if normed:
                    bin_counts = bin_counts / bin_counts.sum()
                plt.figure(figsize=(12, 12))
                plt.suptitle('\n'.join((layer_name, tensor_name)), fontsize=18, fontweight='bold')
                for subplt_idx, yscale in enumerate(['linear', 'log']):
                    plt.subplot(2, 1, subplt_idx + 1)
                    plt.fill_between(bin_centroids, bin_counts, step='mid', antialiased=False)
                    if yscale == 'linear':
                        plt.ylim(bottom=0)
                    plt.title(yscale + ' scale')
                    plt.yscale(yscale)
                    plt.xlabel('Activation Value')
                    plt.ylabel('Normalized Count')
                plt.tight_layout(rect=[0, 0, 1, 0.93])
                idx_str = '{:03d}'.format(idx)
                plt.savefig(os.path.join(save_dir, '-'.join((idx_str, layer_name, tensor_name)) + self.imgs_ext))
                plt.close()

            cnt = 0
            for layer_name, data in hist_dict.items():
                for idx, od in data['inputs'].items():
                    cnt += 1
                    save_hist(layer_name, 'input_{}'.format(idx), cnt, od['hist'], od['bin_centroids'], normed=True)
                od = data['output']
                cnt += 1
                save_hist(layer_name, 'output', cnt, od['hist'], od['bin_centroids'], normed=True)
            msglogger.info('Done')
        return fname


def collect_quant_stats(model, test_fn, save_dir=None, classes=None, inplace_runtime_check=False,
                        disable_inplace_attrs=False, inplace_attr_names=('inplace',),
                        modules_to_collect=None):
    """
    Helper function for collecting quantization calibration statistics for a model using QuantCalibrationStatsCollector

    Args:
        model (nn.Module): The model for which to collect stats
        test_fn (function): Test/Evaluation function for the model. It must have an argument named 'model' that
          accepts the model. All other arguments should be set in advance (can be done using functools.partial), or
          they will be left with their default values.
        save_dir (str): Path to directory where stats YAML file will be saved. If None then YAML will not be saved
          to disk.
        classes (iterable): See QuantCalibrationStatsCollector
        inplace_runtime_check (bool): See QuantCalibrationStatsCollector
        disable_inplace_attrs (bool): See QuantCalibrationStatsCollector
        inplace_attr_names (iterable): See QuantCalibrationStatsCollector
        modules_to_collect (iterable): enable stats collection for a predefined modules (specified by names).
          if None - will track stats for all layers.

    Returns:
        Dictionary with quantization stats (see QuantCalibrationStatsCollector for a description of the dictionary
        contents)
    """
    msglogger.info('Collecting quantization calibration stats for model')
    quant_stats_collector = QuantCalibrationStatsCollector(model, classes=classes,
                                                           inplace_runtime_check=inplace_runtime_check,
                                                           disable_inplace_attrs=disable_inplace_attrs,
                                                           inplace_attr_names=inplace_attr_names)
    with collector_context(quant_stats_collector, modules_to_collect):
        test_fn(model=model)
<<<<<<< HEAD
    # Collect Laplace distribution stats:
    quant_stats_collector.start_laplace(modules_to_collect)
    test_fn(model=model)
    quant_stats_collector.stop_laplace()
=======
        # Collect Laplace distribution stats:
        quant_stats_collector.start_laplace()
        test_fn(model=model)
        quant_stats_collector.stop_laplace()
>>>>>>> 4db9e378

    msglogger.info('Stats collection complete')
    if save_dir is not None:
        save_path = os.path.join(save_dir, 'acts_quantization_stats.yaml')
        quant_stats_collector.save(save_path)
        msglogger.info('Stats saved to ' + save_path)

    return quant_stats_collector.value()


def collect_histograms(model, test_fn, save_dir=None, activation_stats=None,
                       classes=None, nbins=2048, save_hist_imgs=False, hist_imgs_ext='.svg'):
    """
    Helper function for collecting activation histograms for a model using ActivationsHistogramCollector.
    Will perform 2 passes - one to collect the required stats and another to collect the histograms. The first
    pass can be skipped by passing pre-calculated stats.

    Args:
        model (nn.Module): The model for which to collect histograms
        test_fn (function): Test/Evaluation function for the model. It must have an argument named 'model' that
          accepts the model. All other arguments should be set in advance (can be done using functools.partial), or
          they will be left with their default values.
        save_dir (str): Path to directory where histograms will be saved. If None then data will not be saved to disk.
        activation_stats (str / dict / None): Either a path to activation stats YAML file, or a dictionary containing
          the stats. The stats are expected to be in the same structure as generated by QuantCalibrationStatsCollector.
          If None, then a stats collection pass will be performed.
        classes: See ActivationsHistogramCollector
        nbins: See ActivationsHistogramCollector
        save_hist_imgs: See ActivationsHistogramCollector
        hist_imgs_ext: See ActivationsHistogramCollector

    Returns:
        Dictionary with histograms data (See ActivationsHistogramCollector for a description of the dictionary
        contents)
    """
    msglogger.info('Pass 1: Stats collection')
    if activation_stats is not None:
        msglogger.info('Pre-computed activation stats passed, skipping stats collection')
    else:
        activation_stats = collect_quant_stats(model, test_fn, save_dir=save_dir, classes=classes,
                                               inplace_runtime_check=True, disable_inplace_attrs=True)

    msglogger.info('Pass 2: Histograms generation')
    histogram_collector = ActivationHistogramsCollector(model, activation_stats, classes=classes, nbins=nbins,
                                                        save_hist_imgs=save_hist_imgs, hist_imgs_ext=hist_imgs_ext)
    with collector_context(histogram_collector):
        test_fn(model=model)
    msglogger.info('Histograms generation complete')
    if save_dir is not None:
        save_path = os.path.join(save_dir, 'acts_histograms.pt')
        histogram_collector.save(save_path)
        msglogger.info("Histogram data saved to " + save_path)
        if save_hist_imgs:
            msglogger.info('Histogram images saved in ' + os.path.join(save_dir, 'histogram_imgs'))

    return histogram_collector.value()


@contextmanager
def collector_context(collector, modules_list=None):
    """A context manager for an activation collector"""
    if collector is not None:
        collector.reset().start(modules_list)
    yield collector
    if collector is not None:
        collector.stop()


@contextmanager
def collectors_context(collectors_dict):
    """A context manager for a dictionary of collectors"""
    if len(collectors_dict) == 0:
        yield collectors_dict
        return
    for collector in collectors_dict.values():
        collector.reset().start()
    yield collectors_dict
    for collector in collectors_dict.values():
        collector.stop()


class TrainingProgressCollector(object):
    def __init__(self, stats={}):
        super(TrainingProgressCollector, self).__init__()
        object.__setattr__(self, '_stats', stats)

    def __setattr__(self, name, value):
        stats = self.__dict__.get('_stats')
        stats[name] = value

    def __getattr__(self, name):
        if name in self.__dict__['_stats']:
            return self.__dict__['_stats'][name]
        raise AttributeError("'{}' object has no attribute '{}'".format(
            type(self).__name__, name))

    def value(self):
        return self._stats<|MERGE_RESOLUTION|>--- conflicted
+++ resolved
@@ -225,7 +225,6 @@
                 col_names.append(module_name)
             worksheet.write_row(0, 0, col_names)
         return fname
-
 
 
 class RecordsActivationStatsCollector(ActivationStatsCollector):
@@ -410,11 +409,6 @@
                     if hasattr(m, n):
                         setattr(m, n, False)
 
-<<<<<<< HEAD
-    def start_laplace(self, modules_list=None):
-        self.collecting_laplace = True
-        self.start(modules_list)
-=======
     def _check_required_stats(self):
         """
         Check whether the required statistics were collected to allow collecting laplace distribution stats.
@@ -443,7 +437,6 @@
             if distiller.has_children(module) or isinstance(module, torch.nn.Identity):
                 continue
             module.batch_idx = 0
->>>>>>> 4db9e378
 
     def stop_laplace(self):
         self.collecting_laplace = False
@@ -754,17 +747,10 @@
                                                            inplace_attr_names=inplace_attr_names)
     with collector_context(quant_stats_collector, modules_to_collect):
         test_fn(model=model)
-<<<<<<< HEAD
-    # Collect Laplace distribution stats:
-    quant_stats_collector.start_laplace(modules_to_collect)
-    test_fn(model=model)
-    quant_stats_collector.stop_laplace()
-=======
         # Collect Laplace distribution stats:
         quant_stats_collector.start_laplace()
         test_fn(model=model)
         quant_stats_collector.stop_laplace()
->>>>>>> 4db9e378
 
     msglogger.info('Stats collection complete')
     if save_dir is not None:
