--- conflicted
+++ resolved
@@ -745,21 +745,13 @@
                                                            inplace_runtime_check=inplace_runtime_check,
                                                            disable_inplace_attrs=disable_inplace_attrs,
                                                            inplace_attr_names=inplace_attr_names)
-<<<<<<< HEAD
     with collector_context(quant_stats_collector, modules_to_collect):
-        test_fn(model=model)
-        # Collect Laplace distribution stats:
-        quant_stats_collector.start_laplace()
-        test_fn(model=model)
-=======
-    with collector_context(quant_stats_collector):
         msglogger.info('Pass 1: Collecting min, max, avg_min, avg_max, mean, std')
         test_fn(model=model)
         # Collect Laplace distribution stats:
         msglogger.info('Pass 2: Collecting b parameter')
         quant_stats_collector.start_laplace()
         test_fn(model=model)
->>>>>>> 58470d9f
         quant_stats_collector.stop_laplace()
 
     msglogger.info('Stats collection complete')
