#
# Copyright (c) 2019 Intel Corporation
#
# Licensed under the Apache License, Version 2.0 (the "License");
# you may not use this file except in compliance with the License.
# You may obtain a copy of the License at
#
#      http://www.apache.org/licenses/LICENSE-2.0
#
# Unless required by applicable law or agreed to in writing, software
# distributed under the License is distributed on an "AS IS" BASIS,
# WITHOUT WARRANTIES OR CONDITIONS OF ANY KIND, either express or implied.
# See the License for the specific language governing permissions and
# limitations under the License.
#

import copy
import math
import time
import os
import logging
from collections import OrderedDict
import numpy as np
import torch
import torch.nn as nn
import torch.nn.parallel
import torch.backends.cudnn as cudnn
import torch.optim
import torch.utils.data
import torchnet.meter as tnt
import parser
from functools import partial
import argparse
import distiller
import distiller.apputils as apputils
from distiller.data_loggers import *
import distiller.quantization as quantization
import distiller.models as models
from distiller.models import create_model
from distiller.utils import float_range_argparse_checker as float_range

# Logger handle
msglogger = logging.getLogger()


class ClassifierCompressor(object):
    """Base class for applications that want to compress image classifiers.

    This class performs boiler-plate code used in image-classifiers compression:
        - Command-line arguments handling
        - Logger configuration
        - Data loading
        - Checkpoint handling
        - Classifier training, verification and testing
    """
    def __init__(self, args, script_dir):
        self.args = copy.deepcopy(args)
        self._infer_implicit_args(self.args)
        self.logdir = _init_logger(self.args, script_dir)
        _config_determinism(self.args)
        _config_compute_device(self.args)
        
        # Create a couple of logging backends.  TensorBoardLogger writes log files in a format
        # that can be read by Google's Tensor Board.  PythonLogger writes to the Python logger.
        if not self.logdir:
            self.pylogger = self.tflogger = NullLogger()
        else:
            self.tflogger = TensorBoardLogger(msglogger.logdir)
            self.pylogger = PythonLogger(msglogger)
        (self.model, self.compression_scheduler, self.optimizer, 
             self.start_epoch, self.ending_epoch) = _init_learner(self.args)

        # Define loss function (criterion)
        self.criterion = nn.CrossEntropyLoss().to(self.args.device)
        self.train_loader, self.val_loader, self.test_loader = (None, None, None)
        self.activations_collectors = create_activation_stats_collectors(
            self.model, *self.args.activation_stats)
        self.performance_tracker = apputils.SparsityAccuracyTracker(self.args.num_best_scores)
    
    def load_datasets(self):
        """Load the datasets"""
        if not all((self.train_loader, self.val_loader, self.test_loader)):
            self.train_loader, self.val_loader, self.test_loader = load_data(self.args)
        return self.data_loaders

    @property
    def data_loaders(self):
        return self.train_loader, self.val_loader, self.test_loader

    @staticmethod
    def _infer_implicit_args(args):
        # Infer the dataset from the model name
        if not hasattr(args, 'dataset'):
            args.dataset = distiller.apputils.classification_dataset_str_from_arch(args.arch)
        if not hasattr(args, "num_classes"):
            args.num_classes = distiller.apputils.classification_num_classes(args.dataset)
        return args

    @staticmethod
    def mock_args():
        """Generate a Namespace based on default arguments"""
        return ClassifierCompressor._infer_implicit_args(
            init_classifier_compression_arg_parser().parse_args(['fictive_required_arg',]))

    @classmethod
    def mock_classifier(cls):
        return cls(cls.mock_args(), '')

    def train_one_epoch(self, epoch, verbose=True):
        """Train for one epoch"""
        self.load_datasets()

        with collectors_context(self.activations_collectors["train"]) as collectors:
            top1, top5, loss = train(self.train_loader, self.model, self.criterion, self.optimizer, 
                                     epoch, self.compression_scheduler, 
                                     loggers=[self.tflogger, self.pylogger], args=self.args)
            if verbose:
                distiller.log_weights_sparsity(self.model, epoch, [self.tflogger, self.pylogger])
            distiller.log_activation_statistics(epoch, "train", loggers=[self.tflogger],
                                                collector=collectors["sparsity"])
            if self.args.masks_sparsity:
                msglogger.info(distiller.masks_sparsity_tbl_summary(self.model, 
                                                                    self.compression_scheduler))
        return top1, top5, loss

    def train_validate_with_scheduling(self, epoch, validate=True, verbose=True):
        if self.compression_scheduler:
            self.compression_scheduler.on_epoch_begin(epoch)

        top1, top5, loss = self.train_one_epoch(epoch, verbose)
        if validate:
            top1, top5, loss = self.validate_one_epoch(epoch, verbose)

        if self.compression_scheduler:
            self.compression_scheduler.on_epoch_end(epoch, self.optimizer, 
                                                    metrics={'min': loss, 'max': top1})
        return top1, top5, loss

    def validate_one_epoch(self, epoch, verbose=True):
        """Evaluate on validation set"""
        self.load_datasets()
        with collectors_context(self.activations_collectors["valid"]) as collectors:
            top1, top5, vloss = validate(self.val_loader, self.model, self.criterion, 
                                         [self.pylogger], self.args, epoch)
            distiller.log_activation_statistics(epoch, "valid", loggers=[self.tflogger],
                                                collector=collectors["sparsity"])
            save_collectors_data(collectors, msglogger.logdir)

        if verbose:
            stats = ('Performance/Validation/',
            OrderedDict([('Loss', vloss),
                         ('Top1', top1),
                         ('Top5', top5)]))
            distiller.log_training_progress(stats, None, epoch, steps_completed=0,
                                            total_steps=1, log_freq=1, loggers=[self.tflogger])
        return top1, top5, vloss

    def _finalize_epoch(self, epoch, top1, top5):
        # Update the list of top scores achieved so far, and save the checkpoint
        self.performance_tracker.step(self.model, epoch, top1=top1, top5=top5)
        _log_best_scores(self.performance_tracker, msglogger)
        best_score = self.performance_tracker.best_scores()[0]
        is_best = epoch == best_score.epoch
        checkpoint_extras = {'current_top1': top1,
                             'best_top1': best_score.top1,
                             'best_epoch': best_score.epoch}
        if msglogger.logdir:
            apputils.save_checkpoint(epoch, self.args.arch, self.model, optimizer=self.optimizer,
                                     scheduler=self.compression_scheduler, extras=checkpoint_extras,
                                     is_best=is_best, name=self.args.name, dir=msglogger.logdir)

    def run_training_loop(self):
        """Run the main training loop with compression.

        For each epoch:
            train_one_epoch
            validate_one_epoch
            finalize_epoch
        """
        if self.start_epoch >= self.ending_epoch:
            msglogger.error(
                'epoch count is too low, starting epoch is {} but total epochs set to {}'.format(
                self.start_epoch, self.ending_epoch))
            raise ValueError('Epochs parameter is too low. Nothing to do.')

        # Load the datasets lazily
        self.load_datasets()

        self.performance_tracker.reset()
        for epoch in range(self.start_epoch, self.ending_epoch):
            msglogger.info('\n')
            top1, top5, loss = self.train_validate_with_scheduling(epoch)
            self._finalize_epoch(epoch, top1, top5)
        return self.performance_tracker.perf_scores_history

    def validate(self, epoch=-1):
        self.load_datasets()
        return validate(self.val_loader, self.model, self.criterion,
                        [self.tflogger, self.pylogger], self.args, epoch)

    def test(self):
        self.load_datasets()
        return test(self.test_loader, self.model, self.criterion,
                    self.pylogger, self.activations_collectors, args=self.args)


def init_classifier_compression_arg_parser():
    '''Common classifier-compression application command-line arguments.
    '''
    SUMMARY_CHOICES = ['sparsity', 'compute', 'model', 'modules', 'png', 'png_w_params']

    parser = argparse.ArgumentParser(description='Distiller image classification model compression')
    parser.add_argument('data', metavar='DIR', help='path to dataset')
    parser.add_argument('--arch', '-a', metavar='ARCH', default='resnet18', type=lambda s: s.lower(),
                        choices=models.ALL_MODEL_NAMES,
                        help='model architecture: ' +
                        ' | '.join(models.ALL_MODEL_NAMES) +
                        ' (default: resnet18)')
    parser.add_argument('-j', '--workers', default=4, type=int, metavar='N',
                        help='number of data loading workers (default: 4)')
    parser.add_argument('--epochs', type=int, metavar='N', default=90,
                        help='number of total epochs to run (default: 90')
    parser.add_argument('-b', '--batch-size', default=256, type=int,
                        metavar='N', help='mini-batch size (default: 256)')

    optimizer_args = parser.add_argument_group('Optimizer arguments')
    optimizer_args.add_argument('--lr', '--learning-rate', default=0.1,
                    type=float, metavar='LR', help='initial learning rate')
    optimizer_args.add_argument('--momentum', default=0.9, type=float,
                    metavar='M', help='momentum')
    optimizer_args.add_argument('--weight-decay', '--wd', default=1e-4, type=float,
                    metavar='W', help='weight decay (default: 1e-4)')

    parser.add_argument('--print-freq', '-p', default=10, type=int,
                        metavar='N', help='print frequency (default: 10)')
    parser.add_argument('--verbose', '-v', action='store_true', help='Emit debug log messages')

    load_checkpoint_group = parser.add_argument_group('Resuming arguments')
    load_checkpoint_group_exc = load_checkpoint_group.add_mutually_exclusive_group()
    # TODO(barrh): args.deprecated_resume is deprecated since v0.3.1
    load_checkpoint_group_exc.add_argument('--resume', dest='deprecated_resume', default='', type=str,
                        metavar='PATH', help=argparse.SUPPRESS)
    load_checkpoint_group_exc.add_argument('--resume-from', dest='resumed_checkpoint_path', default='',
                        type=str, metavar='PATH',
                        help='path to latest checkpoint. Use to resume paused training session.')
    load_checkpoint_group_exc.add_argument('--exp-load-weights-from', dest='load_model_path',
                        default='', type=str, metavar='PATH',
                        help='path to checkpoint to load weights from (excluding other fields) (experimental)')
    load_checkpoint_group.add_argument('--pretrained', dest='pretrained', action='store_true',
                        help='use pre-trained model')
    load_checkpoint_group.add_argument('--reset-optimizer', action='store_true',
                        help='Flag to override optimizer if resumed from checkpoint. This will reset epochs count.')

    parser.add_argument('-e', '--evaluate', dest='evaluate', action='store_true',
                        help='evaluate model on test set')
    parser.add_argument('--activation-stats', '--act-stats', nargs='+', metavar='PHASE', default=list(),
                        help='collect activation statistics on phases: train, valid, and/or test'
                        ' (WARNING: this slows down training)')
    parser.add_argument('--activation-histograms', '--act-hist',
                        type=float_range(exc_min=True),
                        metavar='PORTION_OF_TEST_SET',
                        help='Run the model in evaluation mode on the specified portion of the test dataset and '
                             'generate activation histograms. NOTE: This slows down evaluation significantly')
    parser.add_argument('--masks-sparsity', dest='masks_sparsity', action='store_true', default=False,
                        help='print masks sparsity table at end of each epoch')
    parser.add_argument('--param-hist', dest='log_params_histograms', action='store_true', default=False,
                        help='log the parameter tensors histograms to file '
                             '(WARNING: this can use significant disk space)')
    parser.add_argument('--summary', type=lambda s: s.lower(), choices=SUMMARY_CHOICES, action='append',
                        help='print a summary of the model, and exit - options: | '.join(SUMMARY_CHOICES))
    parser.add_argument('--export-onnx', action='store', nargs='?', type=str, const='model.onnx', default=None,
                        help='export model to ONNX format')
    parser.add_argument('--compress', dest='compress', type=str, nargs='?', action='store',
                        help='configuration file for pruning the model (default is to use hard-coded schedule)')
    parser.add_argument('--sense', dest='sensitivity', choices=['element', 'filter', 'channel'],
                        type=lambda s: s.lower(), help='test the sensitivity of layers to pruning')
    parser.add_argument('--sense-range', dest='sensitivity_range', type=float, nargs=3, default=[0.0, 0.95, 0.05],
                        help='an optional parameter for sensitivity testing '
                             'providing the range of sparsities to test.\n'
                             'This is equivalent to creating sensitivities = np.arange(start, stop, step)')
    parser.add_argument('--deterministic', '--det', action='store_true',
                        help='Ensure deterministic execution for re-producible results.')
    parser.add_argument('--seed', type=int, default=None,
                        help='seed the PRNG for CPU, CUDA, numpy, and Python')
    parser.add_argument('--gpus', metavar='DEV_ID', default=None,
                        help='Comma-separated list of GPU device IDs to be used '
                             '(default is to use all available devices)')
    parser.add_argument('--cpu', action='store_true', default=False,
                        help='Use CPU only. \n'
                        'Flag not set => uses GPUs according to the --gpus flag value.'
                        'Flag set => overrides the --gpus flag')
    parser.add_argument('--name', '-n', metavar='NAME', default=None, help='Experiment name')
    parser.add_argument('--out-dir', '-o', dest='output_dir', default='logs', help='Path to dump logs and checkpoints')
    parser.add_argument('--validation-split', '--valid-size', '--vs', dest='validation_split',
                        type=float_range(exc_max=True), default=0.1,
                        help='Portion of training dataset to set aside for validation')
    parser.add_argument('--effective-train-size', '--etrs', type=float_range(exc_min=True), default=1.,
                        help='Portion of training dataset to be used in each epoch. '
                             'NOTE: If --validation-split is set, then the value of this argument is applied '
                             'AFTER the train-validation split according to that argument')
    parser.add_argument('--effective-valid-size', '--evs', type=float_range(exc_min=True), default=1.,
                        help='Portion of validation dataset to be used in each epoch. '
                             'NOTE: If --validation-split is set, then the value of this argument is applied '
                             'AFTER the train-validation split according to that argument')
    parser.add_argument('--effective-test-size', '--etes', type=float_range(exc_min=True), default=1.,
                        help='Portion of test dataset to be used in each epoch')
    parser.add_argument('--confusion', dest='display_confusion', default=False, action='store_true',
                        help='Display the confusion matrix')
    parser.add_argument('--num-best-scores', dest='num_best_scores', default=1, type=int,
                        help='number of best scores to track and report (default: 1)')
    parser.add_argument('--load-serialized', dest='load_serialized', action='store_true', default=False,
                        help='Load a model without DataParallel wrapping it')
    parser.add_argument('--thinnify', dest='thinnify', action='store_true', default=False,
                        help='physically remove zero-filters and create a smaller model')
    distiller.quantization.add_post_train_quant_args(parser)
    return parser


def _init_logger(args, script_dir):
    global msglogger
    if script_dir is None or not hasattr(args, "output_dir") or args.output_dir is None:
        msglogger.logdir = None
        return None
    if not os.path.exists(args.output_dir):
        os.makedirs(args.output_dir)
    msglogger = apputils.config_pylogger(os.path.join(script_dir, 'logging.conf'),
                                         args.name, args.output_dir, args.verbose)

    # Log various details about the execution environment.  It is sometimes useful
    # to refer to past experiment executions and this information may be useful.
    apputils.log_execution_env_state(
        filter(None, [args.compress, args.qe_stats_file]),  # remove both None and empty strings
        msglogger.logdir)
    msglogger.debug("Distiller: %s", distiller.__version__)
    return msglogger.logdir


def _config_determinism(args):
    if args.evaluate:
        args.deterministic = True
    
    # Configure some seed (in case we want to reproduce this experiment session)
    if args.seed is None:
        if args.deterministic:
            args.seed = 0
        else:
            args.seed = np.random.randint(1, 100000)

    if args.deterministic:
        distiller.set_deterministic(args.seed) # For experiment reproducability
    else:
        distiller.set_seed(args.seed)
        # Turn on CUDNN benchmark mode for best performance. This is usually "safe" for image
        # classification models, as the input sizes don't change during the run
        # See here: https://discuss.pytorch.org/t/what-does-torch-backends-cudnn-benchmark-do/5936/3
        cudnn.benchmark = True
    msglogger.info("Random seed: %d", args.seed)


def _config_compute_device(args):
    if args.cpu or not torch.cuda.is_available():
        # Set GPU index to -1 if using CPU
        args.device = 'cpu'
        args.gpus = -1
    else:
        args.device = 'cuda'
        if args.gpus is not None:
            try:
                args.gpus = [int(s) for s in args.gpus.split(',')]
            except ValueError:
                raise ValueError('ERROR: Argument --gpus must be a comma-separated list of integers only')
            available_gpus = torch.cuda.device_count()
            for dev_id in args.gpus:
                if dev_id >= available_gpus:
                    raise ValueError('ERROR: GPU device ID {0} requested, but only {1} devices available'
                                     .format(dev_id, available_gpus))
            # Set default device in case the first one on the list != 0
            torch.cuda.set_device(args.gpus[0])


def _init_learner(args):
    # Create the model
    model = create_model(args.pretrained, args.dataset, args.arch,
                         parallel=not args.load_serialized, device_ids=args.gpus)
    compression_scheduler = None

    # TODO(barrh): args.deprecated_resume is deprecated since v0.3.1
    if args.deprecated_resume:
        msglogger.warning('The "--resume" flag is deprecated. Please use "--resume-from=YOUR_PATH" instead.')
        if not args.reset_optimizer:
            msglogger.warning('If you wish to also reset the optimizer, call with: --reset-optimizer')
            args.reset_optimizer = True
        args.resumed_checkpoint_path = args.deprecated_resume

    optimizer = None
    start_epoch = 0
    if args.resumed_checkpoint_path:
        model, compression_scheduler, optimizer, start_epoch = apputils.load_checkpoint(
            model, args.resumed_checkpoint_path, model_device=args.device)
    elif args.load_model_path:
        model = apputils.load_lean_checkpoint(model, args.load_model_path, model_device=args.device)
    if args.reset_optimizer:
        start_epoch = 0
        if optimizer is not None:
            optimizer = None
            msglogger.info('\nreset_optimizer flag set: Overriding resumed optimizer and resetting epoch count to 0')

    if optimizer is None:
        optimizer = torch.optim.SGD(model.parameters(), lr=args.lr,
                                    momentum=args.momentum, weight_decay=args.weight_decay)
        msglogger.debug('Optimizer Type: %s', type(optimizer))
        msglogger.debug('Optimizer Args: %s', optimizer.defaults)

    if args.compress:
        # The main use-case for this sample application is CNN compression. Compression
        # requires a compression schedule configuration file in YAML.
        compression_scheduler = distiller.file_config(model, optimizer, args.compress, compression_scheduler,
            (start_epoch-1) if args.resumed_checkpoint_path else None)
        # Model is re-transferred to GPU in case parameters were added (e.g. PACTQuantizer)
        model.to(args.device)
    elif compression_scheduler is None:
        compression_scheduler = distiller.CompressionScheduler(model)

    return model, compression_scheduler, optimizer, start_epoch, args.epochs


def create_activation_stats_collectors(model, *phases):
    """Create objects that collect activation statistics.

    This is a utility function that creates two collectors:
    1. Fine-grade sparsity levels of the activations
    2. L1-magnitude of each of the activation channels

    Args:
        model - the model on which we want to collect statistics
        phases - the statistics collection phases: train, valid, and/or test

    WARNING! Enabling activation statsitics collection will significantly slow down training!
    """
    class missingdict(dict):
        """This is a little trick to prevent KeyError"""
        def __missing__(self, key):
            return None  # note, does *not* set self[key] - we don't want defaultdict's behavior

    genCollectors = lambda: missingdict({
        "sparsity_ofm":      SummaryActivationStatsCollector(model, "sparsity_ofm",
            lambda t: 100 * distiller.utils.sparsity(t)),
        "l1_channels":   SummaryActivationStatsCollector(model, "l1_channels",
                                                         distiller.utils.activation_channels_l1),
        "apoz_channels": SummaryActivationStatsCollector(model, "apoz_channels",
                                                         distiller.utils.activation_channels_apoz),
        "mean_channels": SummaryActivationStatsCollector(model, "mean_channels",
                                                         distiller.utils.activation_channels_means),
        "records":       RecordsActivationStatsCollector(model, classes=[torch.nn.Conv2d])
    })

    return {k: (genCollectors() if k in phases else missingdict())
            for k in ('train', 'valid', 'test')}


def save_collectors_data(collectors, directory):
    """Utility function that saves all activation statistics to disk.

    File type and format of contents are collector-specific.
    """
    for name, collector in collectors.items():
        msglogger.info('Saving data for collector {}...'.format(name))
        file_path = collector.save(os.path.join(directory, name))
        msglogger.info("Saved to {}".format(file_path))


def load_data(args, fixed_subset=False, sequential=False, load_train=True, load_val=True, load_test=True):
    train_loader, val_loader, test_loader, _ =  apputils.load_data(args.dataset, args.arch,
                              os.path.expanduser(args.data), args.batch_size,
                              args.workers, args.validation_split, args.deterministic,
                              args.effective_train_size, args.effective_valid_size, args.effective_test_size,
                              fixed_subset, sequential)
    msglogger.info('Dataset sizes:\n\ttraining=%d\n\tvalidation=%d\n\ttest=%d',
                   len(train_loader.sampler), len(val_loader.sampler), len(test_loader.sampler))

    loaders = (train_loader, val_loader, test_loader)
    flags = (load_train, load_val, load_test)
    loaders = [loaders[i] for i, flag in enumerate(flags) if flag]
    
    if len(loaders) == 1:
        # Unpack the list for convenience
        loaders = loaders[0]
    return loaders


def early_exit_mode(args):
    return hasattr(args, 'earlyexit_lossweights') and args.earlyexit_lossweights


def train(train_loader, model, criterion, optimizer, epoch,
          compression_scheduler, loggers, args):
    """Training-with-compression loop for one epoch.
    
    For each training step in epoch:
        compression_scheduler.on_minibatch_begin(epoch)
        output = model(input)
        loss = criterion(output, target)
        compression_scheduler.before_backward_pass(epoch)
        loss.backward()
        compression_scheduler.before_parameter_optimization(epoch)
        optimizer.step()
        compression_scheduler.on_minibatch_end(epoch)
    """
    def _log_training_progress():
        # Log some statistics
        errs = OrderedDict()
        if not early_exit_mode(args):
            errs['Top1'] = classerr.value(1)
            errs['Top5'] = classerr.value(5)
        else:
            # For Early Exit case, the Top1 and Top5 stats are computed for each exit.
            for exitnum in range(args.num_exits):
                errs['Top1_exit' + str(exitnum)] = args.exiterrors[exitnum].value(1)
                errs['Top5_exit' + str(exitnum)] = args.exiterrors[exitnum].value(5)

        stats_dict = OrderedDict()
        for loss_name, meter in losses.items():
            stats_dict[loss_name] = meter.mean
        stats_dict.update(errs)
        stats_dict['LR'] = optimizer.param_groups[0]['lr']
        stats_dict['Time'] = batch_time.mean
        stats = ('Performance/Training/', stats_dict)

        params = model.named_parameters() if args.log_params_histograms else None
        distiller.log_training_progress(stats,
                                        params,
                                        epoch, steps_completed,
                                        steps_per_epoch, args.print_freq,
                                        loggers)

    OVERALL_LOSS_KEY = 'Overall Loss'
    OBJECTIVE_LOSS_KEY = 'Objective Loss'

    losses = OrderedDict([(OVERALL_LOSS_KEY, tnt.AverageValueMeter()),
                          (OBJECTIVE_LOSS_KEY, tnt.AverageValueMeter())])

    classerr = tnt.ClassErrorMeter(accuracy=True, topk=(1, 5))
    batch_time = tnt.AverageValueMeter()
    data_time = tnt.AverageValueMeter()

    # For Early Exit, we define statistics for each exit, so
    # `exiterrors` is analogous to `classerr` in the non-Early Exit case
    if early_exit_mode(args):
        args.exiterrors = []
        for exitnum in range(args.num_exits):
            args.exiterrors.append(tnt.ClassErrorMeter(accuracy=True, topk=(1, 5)))

    total_samples = len(train_loader.sampler)
    batch_size = train_loader.batch_size
    steps_per_epoch = math.ceil(total_samples / batch_size)
    msglogger.info('Training epoch: %d samples (%d per mini-batch)', total_samples, batch_size)

    # Switch to train mode
    model.train()
    acc_stats = []
    end = time.time()
    for train_step, (inputs, target) in enumerate(train_loader):
        # Measure data loading time
        data_time.add(time.time() - end)
        inputs, target = inputs.to(args.device), target.to(args.device)

        # Execute the forward phase, compute the output and measure loss
        if compression_scheduler:
            compression_scheduler.on_minibatch_begin(epoch, train_step, steps_per_epoch, optimizer)

        if not hasattr(args, 'kd_policy') or args.kd_policy is None:
            output = model(inputs)
        else:
            output = args.kd_policy.forward(inputs)

        if not early_exit_mode(args):
            # Handle loss calculation for inception models separately due to auxiliary outputs
            # if user turned off auxiliary classifiers by hand, then loss should be calculated normally,
            # so, we have this check to ensure we only call this function when output is a tuple
            if models.is_inception(args.arch) and isinstance(output, tuple):
                loss = inception_training_loss(output, target, criterion, args)
            else:
                loss = criterion(output, target)
            # Measure accuracy
            # For inception models, we only consider accuracy of main classifier
            if isinstance(output, tuple):
                classerr.add(output[0].detach(), target)
            else:
                classerr.add(output.detach(), target)
            acc_stats.append([classerr.value(1), classerr.value(5)])
        else:
            # Measure accuracy and record loss
            classerr.add(output[args.num_exits-1].detach(), target) # add the last exit (original exit)
            loss = earlyexit_loss(output, target, criterion, args)
        # Record loss
        losses[OBJECTIVE_LOSS_KEY].add(loss.item())

        if compression_scheduler:
            # Before running the backward phase, we allow the scheduler to modify the loss
            # (e.g. add regularization loss)
            agg_loss = compression_scheduler.before_backward_pass(epoch, train_step, steps_per_epoch, loss,
                                                                  optimizer=optimizer, return_loss_components=True)
            loss = agg_loss.overall_loss
            losses[OVERALL_LOSS_KEY].add(loss.item())

            for lc in agg_loss.loss_components:
                if lc.name not in losses:
                    losses[lc.name] = tnt.AverageValueMeter()
                losses[lc.name].add(lc.value.item())
        else:
            losses[OVERALL_LOSS_KEY].add(loss.item())

        # Compute the gradient and do SGD step
        optimizer.zero_grad()
        loss.backward()
        if compression_scheduler:
            compression_scheduler.before_parameter_optimization(epoch, train_step, steps_per_epoch, optimizer)
        optimizer.step()
        if compression_scheduler:
            compression_scheduler.on_minibatch_end(epoch, train_step, steps_per_epoch, optimizer)

        # measure elapsed time
        batch_time.add(time.time() - end)
        steps_completed = (train_step+1)

        if steps_completed % args.print_freq == 0:
            _log_training_progress()

        end = time.time()
    #return acc_stats
    # NOTE: this breaks previous behavior, which returned a history of (top1, top5) values
    return classerr.value(1), classerr.value(5), losses[OVERALL_LOSS_KEY]


def validate(val_loader, model, criterion, loggers, args, epoch=-1):
    """Model validation"""
    if epoch > -1:
        msglogger.info('--- validate (epoch=%d)-----------', epoch)
    else:
        msglogger.info('--- validate ---------------------')
    return _validate(val_loader, model, criterion, loggers, args, epoch)


def test(test_loader, model, criterion, loggers=None, activations_collectors=None, args=None):
    """Model Test"""
    msglogger.info('--- test ---------------------')
    if args is None:
        args = ClassifierCompressor.mock_args()
    if activations_collectors is None:
        activations_collectors = create_activation_stats_collectors(model, None)

    with collectors_context(activations_collectors["test"]) as collectors:
        top1, top5, lossses = _validate(test_loader, model, criterion, loggers, args)
        distiller.log_activation_statistics(-1, "test", loggers, collector=collectors['sparsity'])
        save_collectors_data(collectors, msglogger.logdir)
    return top1, top5, lossses


# Temporary patch until we refactor early-exit handling
def _is_earlyexit(args):
    return hasattr(args, 'earlyexit_thresholds') and args.earlyexit_thresholds


def _validate(data_loader, model, criterion, loggers, args, epoch=-1):
    def _log_validation_progress():
        if not _is_earlyexit(args):
            stats_dict = OrderedDict([('Loss', losses['objective_loss'].mean),
                                      ('Top1', classerr.value(1)),
                                      ('Top5', classerr.value(5))])
        else:
            stats_dict = OrderedDict()
            for exitnum in range(args.num_exits):
                la_string = 'LossAvg' + str(exitnum)
                stats_dict[la_string] = args.losses_exits[exitnum].mean
                # Because of the nature of ClassErrorMeter, if an exit is never taken during the batch,
                # then accessing the value(k) will cause a divide by zero. So we'll build the OrderedDict
                # accordingly and we will not print for an exit error when that exit is never taken.
                if args.exit_taken[exitnum]:
                    t1 = 'Top1_exit' + str(exitnum)
                    t5 = 'Top5_exit' + str(exitnum)
                    stats_dict[t1] = args.exiterrors[exitnum].value(1)
                    stats_dict[t5] = args.exiterrors[exitnum].value(5)
        stats = ('Performance/Validation/', stats_dict)
        distiller.log_training_progress(stats, None, epoch, steps_completed,
                                        total_steps, args.print_freq, loggers)

    """Execute the validation/test loop."""
    losses = {'objective_loss': tnt.AverageValueMeter()}
    classerr = tnt.ClassErrorMeter(accuracy=True, topk=(1, 5))

    if _is_earlyexit(args):
        # for Early Exit, we have a list of errors and losses for each of the exits.
        args.exiterrors = []
        args.losses_exits = []
        for exitnum in range(args.num_exits):
            args.exiterrors.append(tnt.ClassErrorMeter(accuracy=True, topk=(1, 5)))
            args.losses_exits.append(tnt.AverageValueMeter())
        args.exit_taken = [0] * args.num_exits

    batch_time = tnt.AverageValueMeter()
    total_samples = len(data_loader.sampler)
    batch_size = data_loader.batch_size
    if args.display_confusion:
        confusion = tnt.ConfusionMeter(args.num_classes)
    total_steps = total_samples / batch_size
    msglogger.info('%d samples (%d per mini-batch)', total_samples, batch_size)

    # Switch to evaluation mode
    model.eval()

    end = time.time()
    with torch.no_grad():
        for validation_step, (inputs, target) in enumerate(data_loader):
            inputs, target = inputs.to(args.device), target.to(args.device)
            # compute output from model
            output = model(inputs)

            if not _is_earlyexit(args):
                # compute loss
                loss = criterion(output, target)
                # measure accuracy and record loss
                losses['objective_loss'].add(loss.item())
                classerr.add(output.detach(), target)
                if args.display_confusion:
                    confusion.add(output.detach(), target)
            else:
                earlyexit_validate_loss(output, target, criterion, args)

            # measure elapsed time
            batch_time.add(time.time() - end)
            end = time.time()

            steps_completed = (validation_step+1)
            if steps_completed % args.print_freq == 0:
                _log_validation_progress()

    if not _is_earlyexit(args):
        msglogger.info('==> Top1: %.3f    Top5: %.3f    Loss: %.3f\n',
                       classerr.value()[0], classerr.value()[1], losses['objective_loss'].mean)

        if args.display_confusion:
            msglogger.info('==> Confusion:\n%s\n', str(confusion.value()))
        return classerr.value(1), classerr.value(5), losses['objective_loss'].mean
    else:
        total_top1, total_top5, losses_exits_stats = earlyexit_validate_stats(args)
        return total_top1, total_top5, losses_exits_stats[args.num_exits-1]


<<<<<<< HEAD
def update_training_scores_history(perf_scores_history, model, top1, top5, epoch, num_best_scores):
    """ Update the list of top training scores achieved so far, and log the best scores so far"""

    model_sparsity, _, params_nnz_cnt = distiller.model_params_stats(model)
    perf_scores_history.append(distiller.MutableNamedTuple({'params_nnz_cnt': -params_nnz_cnt,
                                                            'sparsity': model_sparsity,
                                                            'top1': top1, 'top5': top5, 'epoch': epoch}))
    # Keep perf_scores_history sorted from best to worst
    # Sort by sparsity as main sort key, then sort by top1, top5 and epoch
    perf_scores_history.sort(key=operator.attrgetter('params_nnz_cnt', 'top1', 'top5', 'epoch'), reverse=True)
    for score in perf_scores_history[:num_best_scores]:
        msglogger.info('==> Best [Top1: %.3f   Top5: %.3f   Sparsity:%.2f   NNZ-Params: %d on epoch: %d]',
                       score.top1, score.top5, score.sparsity, -score.params_nnz_cnt, score.epoch)


def inception_training_loss(output, target, criterion, args):
    """Compute weighted loss for Inception networks as they have auxiliary classifiers

    Auxiliary classifiers were added to inception networks to tackle the vanishing gradient problem
    They apply softmax to outputs of one or more intermediate inception modules and compute auxiliary
    loss over same labels.
    Note that auxiliary loss is purely used for training purposes, as they are disabled during inference.

    GoogleNet has 2 auxiliary classifiers, hence two 3 outputs in total, output[0] is main classifier output,
    output[1] is aux2 classifier output and output[2] is aux1 classifier output and the weights of the
    aux losses are weighted by 0.3 according to the paper (C. Szegedy et al., "Going deeper with convolutions,"
    2015 IEEE Conference on Computer Vision and Pattern Recognition (CVPR), Boston, MA, 2015, pp. 1-9.)

    All other versions of Inception networks have only one auxiliary classifier, and the auxiliary loss
    is weighted by 0.4 according to PyTorch documentation
    # From https://discuss.pytorch.org/t/how-to-optimize-inception-model-with-auxiliary-classifiers/7958
    """
    weighted_loss = 0
    if args.arch == 'googlenet':
        # DEFAULT, aux classifiers are NOT included in PyTorch Pretrained googlenet model as they are NOT trained,
        # they are only present if network is trained from scratch. If you need to fine tune googlenet (e.g. after
        # pruning a pretrained model), then you have to explicitly enable aux classifiers when creating the model
        # DEFAULT, in case of pretrained model, output length is 1, so loss will be calculated in main training loop
        # instead of here, as we enter this function only if output is a tuple (len>1)
        # TODO: Enable user to feed some input to add aux classifiers for pretrained googlenet model
        outputs, aux2_outputs, aux1_outputs = output    # extract all 3 outputs
        loss0 = criterion(outputs, target)
        loss1 = criterion(aux1_outputs, target)
        loss2 = criterion(aux2_outputs, target)
        weighted_loss = loss0 + 0.3*loss1 + 0.3*loss2
    else:
        outputs, aux_outputs = output    # extract two outputs
        loss0 = criterion(outputs, target)
        loss1 = criterion(aux_outputs, target)
        weighted_loss = loss0 + 0.4*loss1
    return weighted_loss


=======
>>>>>>> db597222
def earlyexit_loss(output, target, criterion, args):
    """Compute the weighted sum of the exits losses

    Note that the last exit is the original exit of the model (i.e. the
    exit that traverses the entire network.
    """
    weighted_loss = 0
    sum_lossweights = sum(args.earlyexit_lossweights)
    assert sum_lossweights < 1
    for exitnum in range(args.num_exits-1):
        if output[exitnum] is None:
            continue
        exit_loss = criterion(output[exitnum], target)
        weighted_loss += args.earlyexit_lossweights[exitnum] * exit_loss
        args.exiterrors[exitnum].add(output[exitnum].detach(), target)
    # handle final exit
    weighted_loss += (1.0 - sum_lossweights) * criterion(output[args.num_exits-1], target)
    args.exiterrors[args.num_exits-1].add(output[args.num_exits-1].detach(), target)
    return weighted_loss


def earlyexit_validate_loss(output, target, criterion, args):
    # We need to go through each sample in the batch itself - in other words, we are
    # not doing batch processing for exit criteria - we do this as though it were batch size of 1,
    # but with a grouping of samples equal to the batch size.
    # Note that final group might not be a full batch - so determine actual size.
    this_batch_size = target.size(0)
    earlyexit_validate_criterion = nn.CrossEntropyLoss(reduce=False).to(args.device)

    for exitnum in range(args.num_exits):
        # calculate losses at each sample separately in the minibatch.
        args.loss_exits[exitnum] = earlyexit_validate_criterion(output[exitnum], target)
        # for batch_size > 1, we need to reduce this down to an average over the batch
        args.losses_exits[exitnum].add(torch.mean(args.loss_exits[exitnum]).cpu())

    for batch_index in range(this_batch_size):
        earlyexit_taken = False
        # take the exit using CrossEntropyLoss as confidence measure (lower is more confident)
        for exitnum in range(args.num_exits - 1):
            if args.loss_exits[exitnum][batch_index] < args.earlyexit_thresholds[exitnum]:
                # take the results from early exit since lower than threshold
                args.exiterrors[exitnum].add(torch.tensor(np.array(output[exitnum].data[batch_index].cpu(), ndmin=2)),
                                             torch.full([1], target[batch_index], dtype=torch.long))
                args.exit_taken[exitnum] += 1
                earlyexit_taken = True
                break                    # since exit was taken, do not affect the stats of subsequent exits
        # this sample does not exit early and therefore continues until final exit
        if not earlyexit_taken:
            exitnum = args.num_exits - 1
            args.exiterrors[exitnum].add(torch.tensor(np.array(output[exitnum].data[batch_index].cpu(), ndmin=2)),
                                         torch.full([1], target[batch_index], dtype=torch.long))
            args.exit_taken[exitnum] += 1


def earlyexit_validate_stats(args):
    # Print some interesting summary stats for number of data points that could exit early
    top1k_stats = [0] * args.num_exits
    top5k_stats = [0] * args.num_exits
    losses_exits_stats = [0] * args.num_exits
    sum_exit_stats = 0
    for exitnum in range(args.num_exits):
        if args.exit_taken[exitnum]:
            sum_exit_stats += args.exit_taken[exitnum]
            msglogger.info("Exit %d: %d", exitnum, args.exit_taken[exitnum])
            top1k_stats[exitnum] += args.exiterrors[exitnum].value(1)
            top5k_stats[exitnum] += args.exiterrors[exitnum].value(5)
            losses_exits_stats[exitnum] += args.losses_exits[exitnum].mean
    for exitnum in range(args.num_exits):
        if args.exit_taken[exitnum]:
            msglogger.info("Percent Early Exit %d: %.3f", exitnum,
                           (args.exit_taken[exitnum]*100.0) / sum_exit_stats)
    total_top1 = 0
    total_top5 = 0
    for exitnum in range(args.num_exits):
        total_top1 += (top1k_stats[exitnum] * (args.exit_taken[exitnum] / sum_exit_stats))
        total_top5 += (top5k_stats[exitnum] * (args.exit_taken[exitnum] / sum_exit_stats))
        msglogger.info("Accuracy Stats for exit %d: top1 = %.3f, top5 = %.3f", exitnum, top1k_stats[exitnum], top5k_stats[exitnum])
    msglogger.info("Totals for entire network with early exits: top1 = %.3f, top5 = %.3f", total_top1, total_top5)
    return total_top1, total_top5, losses_exits_stats


def evaluate_model(test_loader, model, criterion, loggers, activations_collectors=None, args=None, scheduler=None):
    # This sample application can be invoked to evaluate the accuracy of your model on
    # the test dataset.
    # You can optionally quantize the model to 8-bit integer before evaluation.
    # For example:
    # python3 compress_classifier.py --arch resnet20_cifar  ../data.cifar10 -p=50 --resume-from=checkpoint.pth.tar --evaluate

    if not isinstance(loggers, list):
        loggers = [loggers]

    if not args.quantize_eval:
        return test(test_loader, model, criterion, loggers, activations_collectors, args=args)
    else:
        return quantize_and_test_model(test_loader, model, criterion, args, loggers,
                                       scheduler=scheduler, save_flag=True)


def quantize_and_test_model(test_loader, model, criterion, args, loggers=None, scheduler=None, save_flag=True):
    """Collect stats using test_loader (when stats file is absent),

    clone the model and quantize the clone, and finally, test it.
    args.device is allowed to differ from the model's device.
    When args.qe_calibration is set to None, uses 0.05 instead.

    scheduler - pass scheduler to store it in checkpoint
    save_flag - defaults to save both quantization statistics and checkpoint.
    """
    if not (args.qe_dynamic or args.qe_stats_file or args.qe_config_file):
        args_copy = copy.deepcopy(args)
        args_copy.qe_calibration = args.qe_calibration if args.qe_calibration is not None else 0.05

        # set stats into args stats field
        args.qe_stats_file = acts_quant_stats_collection(
            model, criterion, loggers, args_copy, save_to_file=save_flag)

    args_qe = copy.deepcopy(args)
    if args.device == 'cpu':
        # NOTE: Even though args.device is CPU, we allow here that model is not in CPU.
        qe_model = distiller.make_non_parallel_copy(model).cpu()
    else:
        qe_model = copy.deepcopy(model).to(args.device)

    quantizer = quantization.PostTrainLinearQuantizer.from_args(qe_model, args_qe)
    quantizer.prepare_model(distiller.get_dummy_input(input_shape=model.input_shape))

    test_res = test(test_loader, qe_model, criterion, loggers, args=args_qe)

    if save_flag:
        checkpoint_name = 'quantized'
        apputils.save_checkpoint(0, args_qe.arch, qe_model, scheduler=scheduler,
            name='_'.join([args_qe.name, checkpoint_name]) if args_qe.name else checkpoint_name,
            dir=msglogger.logdir, extras={'quantized_top1': test_res[0]})

    del qe_model
    return test_res


def acts_quant_stats_collection(model, criterion, loggers, args, test_loader=None, save_to_file=False):
    msglogger.info('Collecting quantization calibration stats based on {:.1%} of test dataset'
                   .format(args.qe_calibration))
    if test_loader is None:
        tmp_args = copy.deepcopy(args)
        tmp_args.effective_test_size = tmp_args.qe_calibration
        # Batch size 256 causes out-of-memory errors on some models (due to extra space taken by
        # stats calculations). Limiting to 128 for now.
        # TODO: Come up with "smarter" limitation?
        tmp_args.batch_size = min(128, tmp_args.batch_size)
        test_loader = load_data(tmp_args, fixed_subset=True, load_train=False, load_val=False)
    test_fn = partial(test, test_loader=test_loader, criterion=criterion,
                      loggers=loggers, args=args, activations_collectors=None)
    with distiller.get_nonparallel_clone_model(model) as cmodel:
        return collect_quant_stats(cmodel, test_fn, classes=None,
                                   inplace_runtime_check=True, disable_inplace_attrs=True,
                                   save_dir=msglogger.logdir if save_to_file else None)


def acts_histogram_collection(model, criterion, loggers, args):
    msglogger.info('Collecting activation histograms based on {:.1%} of test dataset'
                   .format(args.activation_histograms))
    model = distiller.utils.make_non_parallel_copy(model)
    args.effective_test_size = args.activation_histograms
    test_loader = load_data(args, fixed_subset=True, load_train=False, load_val=False)
    test_fn = partial(test, test_loader=test_loader, criterion=criterion,
                      loggers=loggers, args=args, activations_collectors=None)
    collect_histograms(model, test_fn, save_dir=msglogger.logdir,
                       classes=None, nbins=2048, save_hist_imgs=True)


def _log_best_scores(performance_tracker, logger, how_many=-1):
    """Utility to log the best scores.

    This function is currently written for pruning use-cases, but can be generalized.
    """
    assert isinstance(performance_tracker, (apputils.SparsityAccuracyTracker))
    if how_many < 1:
        how_many = performance_tracker.max_len
    how_many = min(how_many, performance_tracker.max_len)
    best_scores = performance_tracker.best_scores(how_many)
    for score in best_scores:
        logger.info('==> Best [Top1: %.3f   Top5: %.3f   Sparsity:%.2f   NNZ-Params: %d on epoch: %d]',
                    score.top1, score.top5, score.sparsity, -score.params_nnz_cnt, score.epoch)<|MERGE_RESOLUTION|>--- conflicted
+++ resolved
@@ -746,7 +746,6 @@
         return total_top1, total_top5, losses_exits_stats[args.num_exits-1]
 
 
-<<<<<<< HEAD
 def update_training_scores_history(perf_scores_history, model, top1, top5, epoch, num_best_scores):
     """ Update the list of top training scores achieved so far, and log the best scores so far"""
 
@@ -800,8 +799,6 @@
     return weighted_loss
 
 
-=======
->>>>>>> db597222
 def earlyexit_loss(output, target, criterion, args):
     """Compute the weighted sum of the exits losses
 
