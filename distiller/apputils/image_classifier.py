--- conflicted
+++ resolved
@@ -470,13 +470,9 @@
 
 
 def load_data(args, fixed_subset=False, sequential=False, load_train=True, load_val=True, load_test=True):
-<<<<<<< HEAD
-    train_loader, val_loader, test_loader, _ =  apputils.load_data(args.dataset, args.arch,
-=======
     test_only = not load_train and not load_val
 
-    train_loader, val_loader, test_loader, _ = apputils.load_data(args.dataset,
->>>>>>> cdc1775f
+    train_loader, val_loader, test_loader, _ = apputils.load_data(args.dataset, args.arch,
                               os.path.expanduser(args.data), args.batch_size,
                               args.workers, args.validation_split, args.deterministic,
                               args.effective_train_size, args.effective_valid_size, args.effective_test_size,
