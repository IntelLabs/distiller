#
# Copyright (c) 2018 Intel Corporation
#
# Licensed under the Apache License, Version 2.0 (the "License");
# you may not use this file except in compliance with the License.
# You may obtain a copy of the License at
#
#      http://www.apache.org/licenses/LICENSE-2.0
#
# Unless required by applicable law or agreed to in writing, software
# distributed under the License is distributed on an "AS IS" BASIS,
# WITHOUT WARRANTIES OR CONDITIONS OF ANY KIND, either express or implied.
# See the License for the specific language governing permissions and
# limitations under the License.
#

import math
import time
import os
import logging
from collections import OrderedDict
import numpy as np
import torch
import torch.nn as nn
import torch.nn.parallel
import torch.backends.cudnn as cudnn
import torch.optim
import torch.utils.data
import torchnet.meter as tnt
import distiller
import distiller.apputils as apputils
from distiller.data_loggers import *
import distiller.quantization as quantization
import distiller.models as models
from distiller.models import create_model
import parser
from functools import partial
import operator
import argparse
from distiller.utils import float_range_argparse_checker as float_range

# Logger handle
msglogger = logging.getLogger()


class ClassifierCompressor(object):
    """Base class for applications that want to compress image classifiers.

    This class performs boiler-plate code used in image-classifiers compression:
        - Command-line arguments handling
        - Logger configuration
        - Data loading
        - Checkpoint handling
        - Classifier training, verification and testing
    """
    def __init__(self, args, script_dir):
        self.args = args
        _infer_implicit_args(args)
        self.logdir = _init_logger(args, script_dir)
        _config_determinism(args)
        _config_compute_device(args)
        
        # Create a couple of logging backends.  TensorBoardLogger writes log files in a format
        # that can be read by Google's Tensor Board.  PythonLogger writes to the Python logger.
        self.tflogger = TensorBoardLogger(msglogger.logdir)
        self.pylogger = PythonLogger(msglogger)
        (self.model, self.compression_scheduler, self.optimizer, 
<<<<<<< HEAD
         self.start_epoch, self.ending_epoch, self.accumulated_training_steps) = _init_learner(args)
=======
             self.start_epoch, self.ending_epoch) = _init_learner(args)
>>>>>>> 4a331d73

        # Define loss function (criterion)
        self.criterion = nn.CrossEntropyLoss().to(args.device)
        self.train_loader, self.val_loader, self.test_loader = (None, None, None)
        self.activations_collectors = create_activation_stats_collectors(self.model, *args.activation_stats)
    
    def load_datasets(self):
        """Load the datasets"""
        if not all((self.train_loader, self.val_loader, self.test_loader)):
            self.train_loader, self.val_loader, self.test_loader = load_data(self.args)
        return self.data_loaders

    @property
    def data_loaders(self):
        return self.train_loader, self.val_loader, self.test_loader

    def train_one_epoch(self, epoch, verbose=True):
        """Train for one epoch"""
        self.load_datasets()

        with collectors_context(self.activations_collectors["train"]) as collectors:
            top1, top5, loss = train(self.train_loader, self.model, self.criterion, self.optimizer, 
                                     epoch, self.compression_scheduler, 
                                     loggers=[self.tflogger, self.pylogger], args=self.args)
            if verbose:
                distiller.log_weights_sparsity(self.model, epoch, [self.tflogger, self.pylogger])
            distiller.log_activation_statsitics(epoch, "train", loggers=[self.tflogger],
                                                collector=collectors["sparsity"])
            if self.args.masks_sparsity:
                msglogger.info(distiller.masks_sparsity_tbl_summary(self.model, 
                                                                    self.compression_scheduler))

        self.accumulated_training_steps += len(self.train_loader)
        return top1, top5, loss

    def train_validate_with_scheduling(self, epoch, validate=True, verbose=True):
        if self.compression_scheduler:
            self.compression_scheduler.on_epoch_begin(epoch)

        top1, top5, loss = self.train_one_epoch(epoch, verbose)
        if validate:
            top1, top5, loss = self.validate_one_epoch(epoch, verbose)

        if self.compression_scheduler:
            self.compression_scheduler.on_epoch_end(epoch, self.optimizer, 
                                                    metrics={'min': loss, 'max': top1})
        return top1, top5, loss

    def validate_one_epoch(self, epoch, verbose=True):
        """Evaluate on validation set"""
        self.load_datasets()

        with collectors_context(self.activations_collectors["valid"]) as collectors:
            top1, top5, vloss = validate(self.val_loader, self.model, self.criterion, 
                                         [self.pylogger], self.args, epoch)
            distiller.log_activation_statsitics(epoch, "valid", loggers=[self.tflogger],
                                                collector=collectors["sparsity"])
            save_collectors_data(collectors, msglogger.logdir)

        if verbose:
            stats = ('Performance/Validation/',
            OrderedDict([('Loss', vloss),
                         ('Top1', top1),
                         ('Top5', top5)]))
            distiller.log_training_progress(stats, None, epoch, steps_completed=0, total_steps=1, log_freq=1,
                                            loggers=[self.tflogger])

        return top1, top5, vloss

    def _finalize_epoch(self, epoch, perf_scores_history, top1, top5, **vals_to_save):
        """Update the list of top scores achieved so far, and save the checkpoint"""
        update_training_scores_history(perf_scores_history, self.model, 
                                       top1, top5, epoch, self.args.num_best_scores,
                                       verbose=True)

        apputils.save_checkpoint(self.model, self.optimizer, self.compression_scheduler,
                                 arch=self.args.arch, dataset=self.args.dataset, epoch=epoch,
                                 is_best=(epoch == perf_scores_history[0].epoch),
                                 name=self.args.name, dir=msglogger.logdir,
                                 best_top1=perf_scores_history[0].top1,
                                 best_epoch=perf_scores_history[0].epoch,
                                 train_steps=self.accumulated_training_steps,
                                 **vals_to_save)

    def run_training_loop(self):
        """Run the main training loop with compression.

        For each epoch:
            train_one_epoch
            validate_one_epoch
            finalize_epoch
        """
        # Load the datasets lazily
        self.load_datasets()

        perf_scores_history = []       
        for epoch in range(self.start_epoch, self.ending_epoch):
            msglogger.info('\n')
            top1, top5, loss = self.train_validate_with_scheduling(epoch)
            self._finalize_epoch(epoch, perf_scores_history, top1, top5)

    def validate(self, epoch=-1):
        self.load_datasets()
        return validate(self.val_loader, self.model, self.criterion,
                        [self.tflogger, self.pylogger], self.args, epoch)

    def test(self):
        self.load_datasets()
        return test(self.test_loader, self.model, self.criterion,
                    self.pylogger, self.activations_collectors, args=self.args)


def init_classifier_compression_arg_parser():
    '''Common classifier-compression application command-line arguments.
    '''
    SUMMARY_CHOICES = ['sparsity', 'compute', 'model', 'modules', 'png', 'png_w_params']

    parser = argparse.ArgumentParser(description='Distiller image classification model compression')
    parser.add_argument('data', metavar='DIR', help='path to dataset')
    parser.add_argument('--arch', '-a', metavar='ARCH', default=None, type=lambda s: s.lower(),
                        choices=models.ALL_MODEL_NAMES,
                        help='model architecture: ' +
                        ' | '.join(models.ALL_MODEL_NAMES) +
                        ' (default: resnet18)')
    parser.add_argument('-j', '--workers', default=4, type=int, metavar='N',
                        help='number of data loading workers (default: 4)')
    parser.add_argument('--epochs', type=int, metavar='N', default=90,
                        help='number of total epochs to run (default: 90')
    parser.add_argument('-b', '--batch-size', default=256, type=int,
                        metavar='N', help='mini-batch size (default: 256)')

    optimizer_args = parser.add_argument_group('Optimizer arguments')
    optimizer_args.add_argument('--lr', '--learning-rate', default=0.1,
                    type=float, metavar='LR', help='initial learning rate')
    optimizer_args.add_argument('--momentum', default=0.9, type=float,
                    metavar='M', help='momentum')
    optimizer_args.add_argument('--weight-decay', '--wd', default=1e-4, type=float,
                    metavar='W', help='weight decay (default: 1e-4)')

    parser.add_argument('--print-freq', '-p', default=10, type=int,
                        metavar='N', help='print frequency (default: 10)')
    parser.add_argument('--verbose', '-v', action='store_true', help='Emit debug log messages')

    load_checkpoint_group = parser.add_argument_group('Resuming arguments')
    load_checkpoint_group_exc = load_checkpoint_group.add_mutually_exclusive_group()
    # TODO(barrh): args.deprecated_resume is deprecated since v0.3.1
    load_checkpoint_group_exc.add_argument('--resume', dest='deprecated_resume', default='', type=str,
                        metavar='PATH', help=argparse.SUPPRESS)
    load_checkpoint_group_exc.add_argument('--resume-from', dest='resumed_checkpoint_path', default='',
                        type=str, metavar='PATH',
                        help='path to latest checkpoint. Use to resume paused training session.')
    load_checkpoint_group_exc.add_argument('--exp-load-weights-from', dest='load_model_path',
                        default='', type=str, metavar='PATH',
                        help='path to checkpoint to load weights from (excluding other fields) (experimental)')
    load_checkpoint_group.add_argument('--pretrained', dest='pretrained', action='store_true',
                        help='use pre-trained model')
    load_checkpoint_group.add_argument('--reset-optimizer', action='store_true',
                        help='Flag to override optimizer if resumed from checkpoint. This will reset epochs count.')

    parser.add_argument('-e', '--evaluate', dest='evaluate', action='store_true',
                        help='evaluate model on test set')
    parser.add_argument('--activation-stats', '--act-stats', nargs='+', metavar='PHASE', default=list(),
                        help='collect activation statistics on phases: train, valid, and/or test'
                        ' (WARNING: this slows down training)')
    parser.add_argument('--activation-histograms', '--act-hist',
                        type=distiller.utils.float_range_argparse_checker(exc_min=True),
                        metavar='PORTION_OF_TEST_SET',
                        help='Run the model in evaluation mode on the specified portion of the test dataset and '
                             'generate activation histograms. NOTE: This slows down evaluation significantly')
    parser.add_argument('--masks-sparsity', dest='masks_sparsity', action='store_true', default=False,
                        help='print masks sparsity table at end of each epoch')
    parser.add_argument('--param-hist', dest='log_params_histograms', action='store_true', default=False,
                        help='log the parameter tensors histograms to file '
                             '(WARNING: this can use significant disk space)')
    parser.add_argument('--summary', type=lambda s: s.lower(), choices=SUMMARY_CHOICES, action='append',
                        help='print a summary of the model, and exit - options: | '.join(SUMMARY_CHOICES))
    parser.add_argument('--export-onnx', action='store', nargs='?', type=str, const='model.onnx', default=None,
                        help='export model to ONNX format')
    parser.add_argument('--compress', dest='compress', type=str, nargs='?', action='store',
                        help='configuration file for pruning the model (default is to use hard-coded schedule)')
    parser.add_argument('--sense', dest='sensitivity', choices=['element', 'filter', 'channel'],
                        type=lambda s: s.lower(), help='test the sensitivity of layers to pruning')
    parser.add_argument('--sense-range', dest='sensitivity_range', type=float, nargs=3, default=[0.0, 0.95, 0.05],
                        help='an optional parameter for sensitivity testing '
                             'providing the range of sparsities to test.\n'
                             'This is equivalent to creating sensitivities = np.arange(start, stop, step)')
    parser.add_argument('--extras', default=None, type=str,
                        help='file with extra configuration information')
    parser.add_argument('--deterministic', '--det', action='store_true',
                        help='Ensure deterministic execution for re-producible results.')
    parser.add_argument('--seed', type=int, default=None,
                        help='seed the PRNG for CPU, CUDA, numpy, and Python')
    parser.add_argument('--gpus', metavar='DEV_ID', default=None,
                        help='Comma-separated list of GPU device IDs to be used '
                             '(default is to use all available devices)')
    parser.add_argument('--cpu', action='store_true', default=False,
                        help='Use CPU only. \n'
                        'Flag not set => uses GPUs according to the --gpus flag value.'
                        'Flag set => overrides the --gpus flag')
    parser.add_argument('--name', '-n', metavar='NAME', default=None, help='Experiment name')
    parser.add_argument('--out-dir', '-o', dest='output_dir', default='logs', help='Path to dump logs and checkpoints')
    parser.add_argument('--validation-split', '--valid-size', '--vs', dest='validation_split',
                        type=float_range(exc_max=True), default=0.1,
                        help='Portion of training dataset to set aside for validation')
    parser.add_argument('--effective-train-size', '--etrs', type=float_range(exc_min=True), default=1.,
                        help='Portion of training dataset to be used in each epoch. '
                             'NOTE: If --validation-split is set, then the value of this argument is applied '
                             'AFTER the train-validation split according to that argument')
    parser.add_argument('--effective-valid-size', '--evs', type=float_range(exc_min=True), default=1.,
                        help='Portion of validation dataset to be used in each epoch. '
                             'NOTE: If --validation-split is set, then the value of this argument is applied '
                             'AFTER the train-validation split according to that argument')
    parser.add_argument('--effective-test-size', '--etes', type=float_range(exc_min=True), default=1.,
                        help='Portion of test dataset to be used in each epoch')
    parser.add_argument('--confusion', dest='display_confusion', default=False, action='store_true',
                        help='Display the confusion matrix')
    parser.add_argument('--num-best-scores', dest='num_best_scores', default=1, type=int,
                        help='number of best scores to track and report (default: 1)')
    parser.add_argument('--load-serialized', dest='load_serialized', action='store_true', default=False,
                        help='Load a model without DataParallel wrapping it')
    parser.add_argument('--thinnify', dest='thinnify', action='store_true', default=False,
                        help='physically remove zero-filters and create a smaller model')

    distiller.quantization.add_post_train_quant_args(parser)
    return parser


def _init_logger(args, script_dir):
    module_path = os.path.abspath(os.path.join(script_dir, '..', '..'))
    global msglogger

    if not os.path.exists(args.output_dir):
        os.makedirs(args.output_dir)
    msglogger = apputils.config_pylogger(os.path.join(script_dir, 'logging.conf'),
                                         args.name, args.output_dir, args.verbose)

    # Log various details about the execution environment.  It is sometimes useful
    # to refer to past experiment executions and this information may be useful.
    apputils.log_execution_env_state(
        filter(None, [args.compress, args.qe_stats_file]),  # remove both None and empty strings
        msglogger.logdir, gitroot=module_path)
    msglogger.debug("Distiller: %s", distiller.__version__)
    return msglogger.logdir

def _config_determinism(args):
    if args.evaluate:
        args.deterministic = True
    
    # Configure some seed (in case we want to reproduce this experiment session)
    if args.seed is None:
        if args.deterministic:
            args.seed = 0
        else:
            args.seed = np.random.randint(1, 100000)

    if args.deterministic:
        distiller.set_deterministic(args.seed) # For experiment reproducability
    else:
        distiller.set_seed(args.seed)
        # Turn on CUDNN benchmark mode for best performance. This is usually "safe" for image
        # classification models, as the input sizes don't change during the run
        # See here: https://discuss.pytorch.org/t/what-does-torch-backends-cudnn-benchmark-do/5936/3
        cudnn.benchmark = True
    msglogger.info("Random seed: %d", args.seed)

def _config_compute_device(args):
    if args.cpu or not torch.cuda.is_available():
        # Set GPU index to -1 if using CPU
        args.device = 'cpu'
        args.gpus = -1
    else:
        args.device = 'cuda'
        if args.gpus is not None:
            try:
                args.gpus = [int(s) for s in args.gpus.split(',')]
            except ValueError:
                raise ValueError('ERROR: Argument --gpus must be a comma-separated list of integers only')
            available_gpus = torch.cuda.device_count()
            for dev_id in args.gpus:
                if dev_id >= available_gpus:
                    raise ValueError('ERROR: GPU device ID {0} requested, but only {1} devices available'
                                     .format(dev_id, available_gpus))
            # Set default device in case the first one on the list != 0
            torch.cuda.set_device(args.gpus[0])


<<<<<<< HEAD
def _override_args(args):
    if args.arch is None:
        args.arch = 'resnet18'
=======
def _infer_implicit_args(args):
>>>>>>> 4a331d73
    # Infer the dataset from the model name
    if not hasattr(args, 'dataset'):
        args.dataset = distiller.apputils.classification_dataset_str_from_arch(args.arch)
    if not hasattr(args, "num_classes"):
        args.num_classes = distiller.apputils.classification_num_classes(args.dataset)


def _init_learner(args):
    # TODO(barrh): args.deprecated_resume is deprecated since v0.3.1
    if args.deprecated_resume:
        msglogger.warning('The "--resume" flag is deprecated. Please use "--resume-from=YOUR_PATH" instead.')
        if not args.reset_optimizer:
            msglogger.warning('If you wish to also reset the optimizer, call with: --reset-optimizer')
            args.reset_optimizer = True
        args.resumed_checkpoint_path = args.deprecated_resume

    model = None
    model_create_params = {'parallel': not args.load_serialized, 'device_ids': args.gpus}
    if args.deprecated_resume or not args.resumed_checkpoint_path:
        model = create_model(args.pretrained, args.dataset, args.arch, **model_create_params)

    compression_scheduler = None
    optimizer = None
    accumulated_training_steps = 0
    start_epoch = 0

    # we can optionally resume from checkpoint
    if args.resumed_checkpoint_path:
        loaded_checkpoint = apputils.load_checkpoint(
            args.resumed_checkpoint_path, args.device, model,
            model_create_params=model_create_params)
        model = loaded_checkpoint['model']
        compression_scheduler = loaded_checkpoint['compression_sched']
        optimizer = loaded_checkpoint['optimizer']
        start_epoch = loaded_checkpoint['start_epoch']
        accumulated_training_steps = loaded_checkpoint.get('train_steps', accumulated_training_steps)
        args.dataset = loaded_checkpoint.get('dataset', args.dataset)
        args.arch = loaded_checkpoint.get('arch', args.arch)
    elif args.load_model_path:
<<<<<<< HEAD
        model = apputils.load_lean_checkpoint(
            args.load_model_path, args.device,
            model_create_params=model_create_params)

=======
        model = apputils.load_lean_checkpoint(model, args.load_model_path, model_device=args.device)
>>>>>>> 4a331d73
    if args.reset_optimizer:
        start_epoch = 0
        if optimizer is not None:
            optimizer = None
            msglogger.info('\nreset_optimizer flag set: Overriding resumed optimizer and resetting epoch count to 0')

    if optimizer is None:
        optimizer = torch.optim.SGD(model.parameters(), lr=args.lr,
                                    momentum=args.momentum, weight_decay=args.weight_decay)
        msglogger.debug('Optimizer Type: %s', type(optimizer))
        msglogger.debug('Optimizer Args: %s', optimizer.defaults)

    if args.compress:
        # The main use-case for this sample application is CNN compression. Compression
        # requires a compression schedule configuration file in YAML.
        compression_scheduler = distiller.file_config(model, optimizer, args.compress, compression_scheduler,
            (start_epoch-1) if args.resumed_checkpoint_path else None)
        # Model is re-transferred to GPU in case parameters were added (e.g. PACTQuantizer)
        model.to(args.device)
    elif compression_scheduler is None:
        compression_scheduler = distiller.CompressionScheduler(model)

    ending_epoch = args.epochs
    if start_epoch >= ending_epoch:
        msglogger.error(
            'epoch count is too low, starting epoch is {} but total epochs set to {}'.format(
            start_epoch, ending_epoch))
        raise ValueError('Epochs parameter is too low. Nothing to do.')
    return model, compression_scheduler, optimizer, start_epoch, ending_epoch, accumulated_training_steps


def create_activation_stats_collectors(model, *phases):
    """Create objects that collect activation statistics.

    This is a utility function that creates two collectors:
    1. Fine-grade sparsity levels of the activations
    2. L1-magnitude of each of the activation channels

    Args:
        model - the model on which we want to collect statistics
        phases - the statistics collection phases: train, valid, and/or test

    WARNING! Enabling activation statsitics collection will significantly slow down training!
    """
    class missingdict(dict):
        """This is a little trick to prevent KeyError"""
        def __missing__(self, key):
            return None  # note, does *not* set self[key] - we don't want defaultdict's behavior

    genCollectors = lambda: missingdict({
        "sparsity":      SummaryActivationStatsCollector(model, "sparsity",
                                                         lambda t: 100 * distiller.utils.sparsity(t)),
        "l1_channels":   SummaryActivationStatsCollector(model, "l1_channels",
                                                         distiller.utils.activation_channels_l1),
        "apoz_channels": SummaryActivationStatsCollector(model, "apoz_channels",
                                                         distiller.utils.activation_channels_apoz),
        "mean_channels": SummaryActivationStatsCollector(model, "mean_channels",
                                                         distiller.utils.activation_channels_means),
        "records":       RecordsActivationStatsCollector(model, classes=[torch.nn.Conv2d])
    })

    return {k: (genCollectors() if k in phases else missingdict())
            for k in ('train', 'valid', 'test')}


def save_collectors_data(collectors, directory):
    """Utility function that saves all activation statistics to disk.

    File type and format of contents are collector-specific.
    """
    for name, collector in collectors.items():
        msglogger.info('Saving data for collector {}...'.format(name))
        file_path = collector.save(os.path.join(directory, name))
        msglogger.info("Saved to {}".format(file_path))


def load_data(args, fixed_subset=False, sequential=False, load_train=True, load_val=True, load_test=True):
    train_loader, val_loader, test_loader, _ =  apputils.load_data(args.dataset, 
                              os.path.expanduser(args.data), args.batch_size,
                              args.workers, args.validation_split, args.deterministic,
                              args.effective_train_size, args.effective_valid_size, args.effective_test_size,
                              fixed_subset, sequential)
    msglogger.info('Dataset sizes:\n\ttraining=%d\n\tvalidation=%d\n\ttest=%d',
                   len(train_loader.sampler), len(val_loader.sampler), len(test_loader.sampler))

    loaders = (train_loader, val_loader, test_loader)
    flags = (load_train, load_val, load_test)
    loaders = [loaders[i] for i, flag in enumerate(flags) if flag]
    
    if len(loaders) == 1:
        # Unpack the list for convinience
        loaders = loaders[0]
    return loaders


def early_exit_mode(args):
    return hasattr(args, 'earlyexit_lossweights') and args.earlyexit_lossweights


def train(train_loader, model, criterion, optimizer, epoch,
          compression_scheduler, loggers, args):
    """Training-with-compression loop for one epoch.
    
    For each training step in epoch:
        compression_scheduler.on_minibatch_begin(epoch)
        output = model(input)
        loss = criterion(output, target)
        compression_scheduler.before_backward_pass(epoch)
        loss.backward()
        compression_scheduler.before_parameter_optimization(epoch)
        optimizer.step()
        compression_scheduler.on_minibatch_end(epoch)
    """
    OVERALL_LOSS_KEY = 'Overall Loss'
    OBJECTIVE_LOSS_KEY = 'Objective Loss'

    losses = OrderedDict([(OVERALL_LOSS_KEY, tnt.AverageValueMeter()),
                          (OBJECTIVE_LOSS_KEY, tnt.AverageValueMeter())])

    classerr = tnt.ClassErrorMeter(accuracy=True, topk=(1, 5))
    batch_time = tnt.AverageValueMeter()
    data_time = tnt.AverageValueMeter()

    # For Early Exit, we define statistics for each exit
    # So exiterrors is analogous to classerr for the non-Early Exit case
    if early_exit_mode(args):
        args.exiterrors = []
        for exitnum in range(args.num_exits):
            args.exiterrors.append(tnt.ClassErrorMeter(accuracy=True, topk=(1, 5)))

    total_samples = len(train_loader.sampler)
    batch_size = train_loader.batch_size
    steps_per_epoch = math.ceil(total_samples / batch_size)
    msglogger.info('Training epoch: %d samples (%d per mini-batch)', total_samples, batch_size)

    # Switch to train mode
    model.train()
    acc_stats = []
    end = time.time()
    for train_step, (inputs, target) in enumerate(train_loader):
        # Measure data loading time
        data_time.add(time.time() - end)
        inputs, target = inputs.to(args.device), target.to(args.device)

        # Execute the forward phase, compute the output and measure loss
        if compression_scheduler:
            compression_scheduler.on_minibatch_begin(epoch, train_step, steps_per_epoch, optimizer)

        if not hasattr(args, 'kd_policy') or args.kd_policy is None:
            output = model(inputs)
        else:
            output = args.kd_policy.forward(inputs)

        if not early_exit_mode(args):
            loss = criterion(output, target)
            # Measure accuracy
            classerr.add(output.data, target)
            acc_stats.append([classerr.value(1), classerr.value(5)])
        else:
            # Measure accuracy and record loss
            loss = earlyexit_loss(output, target, criterion, args)
        # Record loss
        losses[OBJECTIVE_LOSS_KEY].add(loss.item())

        if compression_scheduler:
            # Before running the backward phase, we allow the scheduler to modify the loss
            # (e.g. add regularization loss)
            agg_loss = compression_scheduler.before_backward_pass(epoch, train_step, steps_per_epoch, loss,
                                                                  optimizer=optimizer, return_loss_components=True)
            loss = agg_loss.overall_loss
            losses[OVERALL_LOSS_KEY].add(loss.item())

            for lc in agg_loss.loss_components:
                if lc.name not in losses:
                    losses[lc.name] = tnt.AverageValueMeter()
                losses[lc.name].add(lc.value.item())
        else:
            losses[OVERALL_LOSS_KEY].add(loss.item())

        # Compute the gradient and do SGD step
        optimizer.zero_grad()
        loss.backward()
        if compression_scheduler:
            compression_scheduler.before_parameter_optimization(epoch, train_step, steps_per_epoch, optimizer)
        optimizer.step()
        if compression_scheduler:
            compression_scheduler.on_minibatch_end(epoch, train_step, steps_per_epoch, optimizer)

        # measure elapsed time
        batch_time.add(time.time() - end)
        steps_completed = (train_step+1)

        if steps_completed % args.print_freq == 0:
            # Log some statistics
            errs = OrderedDict()
            if not early_exit_mode(args):
                errs['Top1'] = classerr.value(1)
                errs['Top5'] = classerr.value(5)
            else:
                # for Early Exit case, the Top1 and Top5 stats are computed for each exit.
                for exitnum in range(args.num_exits):
                    errs['Top1_exit' + str(exitnum)] = args.exiterrors[exitnum].value(1)
                    errs['Top5_exit' + str(exitnum)] = args.exiterrors[exitnum].value(5)

            stats_dict = OrderedDict()
            for loss_name, meter in losses.items():
                stats_dict[loss_name] = meter.mean
            stats_dict.update(errs)
            stats_dict['LR'] = optimizer.param_groups[0]['lr']
            stats_dict['Time'] = batch_time.mean
            stats = ('Performance/Training/', stats_dict)

            params = model.named_parameters() if args.log_params_histograms else None
            distiller.log_training_progress(stats,
                                            params,
                                            epoch, steps_completed,
                                            steps_per_epoch, args.print_freq,
                                            loggers)
        end = time.time()

    # NOTE: this breaks previous behavior, which returned a history of (top1, top5) values
    return classerr.value(1), classerr.value(5), losses[OVERALL_LOSS_KEY]


def validate(val_loader, model, criterion, loggers, args, epoch=-1):
    """Model validation"""
    if epoch > -1:
        msglogger.info('--- validate (epoch=%d)-----------', epoch)
    else:
        msglogger.info('--- validate ---------------------')
    return _validate(val_loader, model, criterion, loggers, args, epoch)


def test(test_loader, model, criterion, loggers, activations_collectors, args):
    """Model Test"""
    msglogger.info('--- test ---------------------')
    if activations_collectors is None:
        activations_collectors = create_activation_stats_collectors(model, None)
    with collectors_context(activations_collectors["test"]) as collectors:
        top1, top5, lossses = _validate(test_loader, model, criterion, loggers, args)
        distiller.log_activation_statsitics(-1, "test", loggers, collector=collectors['sparsity'])
        save_collectors_data(collectors, msglogger.logdir)
    return top1, top5, lossses


# Temporary patch until we refactor early-exit handling
def _is_earlyexit(args):
    return hasattr(args, 'earlyexit_thresholds') and args.earlyexit_thresholds


def _validate(data_loader, model, criterion, loggers, args, epoch=-1):
    """Execute the validation/test loop."""
    losses = {'objective_loss': tnt.AverageValueMeter()}
    classerr = tnt.ClassErrorMeter(accuracy=True, topk=(1, 5))

    if _is_earlyexit(args):
        # for Early Exit, we have a list of errors and losses for each of the exits.
        args.exiterrors = []
        args.losses_exits = []
        for exitnum in range(args.num_exits):
            args.exiterrors.append(tnt.ClassErrorMeter(accuracy=True, topk=(1, 5)))
            args.losses_exits.append(tnt.AverageValueMeter())
        args.exit_taken = [0] * args.num_exits

    batch_time = tnt.AverageValueMeter()
    total_samples = len(data_loader.sampler)
    batch_size = data_loader.batch_size
    if args.display_confusion:
        confusion = tnt.ConfusionMeter(args.num_classes)
    total_steps = total_samples / batch_size
    msglogger.info('%d samples (%d per mini-batch)', total_samples, batch_size)

    # Switch to evaluation mode
    model.eval()

    end = time.time()
    with torch.no_grad():
        for validation_step, (inputs, target) in enumerate(data_loader):
            inputs, target = inputs.to(args.device), target.to(args.device)
            # compute output from model
            output = model(inputs)

            if not _is_earlyexit(args):
                # compute loss
                loss = criterion(output, target)
                # measure accuracy and record loss
                losses['objective_loss'].add(loss.item())
                classerr.add(output.data, target)
                if args.display_confusion:
                    confusion.add(output.data, target)
            else:
                earlyexit_validate_loss(output, target, criterion, args)

            # measure elapsed time
            batch_time.add(time.time() - end)
            end = time.time()

            steps_completed = (validation_step+1)
            if steps_completed % args.print_freq == 0:
                if not _is_earlyexit(args):
                    stats = ('',
                            OrderedDict([('Loss', losses['objective_loss'].mean),
                                         ('Top1', classerr.value(1)),
                                         ('Top5', classerr.value(5))]))
                else:
                    stats_dict = OrderedDict()
                    stats_dict['Test'] = validation_step
                    for exitnum in range(args.num_exits):
                        la_string = 'LossAvg' + str(exitnum)
                        stats_dict[la_string] = args.losses_exits[exitnum].mean
                        # Because of the nature of ClassErrorMeter, if an exit is never taken during the batch,
                        # then accessing the value(k) will cause a divide by zero. So we'll build the OrderedDict
                        # accordingly and we will not print for an exit error when that exit is never taken.
                        if args.exit_taken[exitnum]:
                            t1 = 'Top1_exit' + str(exitnum)
                            t5 = 'Top5_exit' + str(exitnum)
                            stats_dict[t1] = args.exiterrors[exitnum].value(1)
                            stats_dict[t5] = args.exiterrors[exitnum].value(5)
                    stats = ('Performance/Validation/', stats_dict)

                distiller.log_training_progress(stats, None, epoch, steps_completed,
                                                total_steps, args.print_freq, loggers)
    if not _is_earlyexit(args):
        msglogger.info('==> Top1: %.3f    Top5: %.3f    Loss: %.3f\n',
                       classerr.value()[0], classerr.value()[1], losses['objective_loss'].mean)

        if args.display_confusion:
            msglogger.info('==> Confusion:\n%s\n', str(confusion.value()))
        return classerr.value(1), classerr.value(5), losses['objective_loss'].mean
    else:
        total_top1, total_top5, losses_exits_stats = earlyexit_validate_stats(args)
        return total_top1, total_top5, losses_exits_stats[args.num_exits-1]


def update_training_scores_history(perf_scores_history, model, top1, top5, epoch, num_best_scores, verbose=False):
    """ Update the list of top training scores achieved so far, and log the best scores so far"""

    model_sparsity, _, params_nnz_cnt = distiller.model_params_stats(model)
    perf_scores_history.append(distiller.MutableNamedTuple({'params_nnz_cnt': -params_nnz_cnt,
                                                            'sparsity': model_sparsity,
                                                            'top1': top1, 'top5': top5, 'epoch': epoch}))
    # Keep perf_scores_history sorted from best to worst
    # Sort by sparsity as main sort key, then sort by top1, top5 and epoch
    perf_scores_history.sort(key=operator.attrgetter('params_nnz_cnt', 'top1', 'top5', 'epoch'), reverse=True)
    if verbose:
        for score in perf_scores_history[:num_best_scores]:
            msglogger.info('==> Best [Top1: %.3f   Top5: %.3f   Sparsity:%.2f   Params: %d on epoch: %d]',
                           score.top1, score.top5, score.sparsity, -score.params_nnz_cnt, score.epoch)


def earlyexit_loss(output, target, criterion, args):
    loss = 0
    sum_lossweights = 0
    for exitnum in range(args.num_exits-1):
        loss += (args.earlyexit_lossweights[exitnum] * criterion(output[exitnum], target))
        sum_lossweights += args.earlyexit_lossweights[exitnum]
        args.exiterrors[exitnum].add(output[exitnum].data, target)
    # handle final exit
    loss += (1.0 - sum_lossweights) * criterion(output[args.num_exits-1], target)
    args.exiterrors[args.num_exits-1].add(output[args.num_exits-1].data, target)
    return loss


def earlyexit_validate_loss(output, target, criterion, args):
    # We need to go through each sample in the batch itself - in other words, we are
    # not doing batch processing for exit criteria - we do this as though it were batchsize of 1
    # but with a grouping of samples equal to the batch size.
    # Note that final group might not be a full batch - so determine actual size.
    this_batch_size = target.size()[0]
    earlyexit_validate_criterion = nn.CrossEntropyLoss(reduce=False).to(args.device)

    for exitnum in range(args.num_exits):
        # calculate losses at each sample separately in the minibatch.
        args.loss_exits[exitnum] = earlyexit_validate_criterion(output[exitnum], target)
        # for batch_size > 1, we need to reduce this down to an average over the batch
        args.losses_exits[exitnum].add(torch.mean(args.loss_exits[exitnum]).cpu())

    for batch_index in range(this_batch_size):
        earlyexit_taken = False
        # take the exit using CrossEntropyLoss as confidence measure (lower is more confident)
        for exitnum in range(args.num_exits - 1):
            if args.loss_exits[exitnum][batch_index] < args.earlyexit_thresholds[exitnum]:
                # take the results from early exit since lower than threshold
                args.exiterrors[exitnum].add(torch.tensor(np.array(output[exitnum].data[batch_index].cpu(), ndmin=2)),
                                             torch.full([1], target[batch_index], dtype=torch.long))
                args.exit_taken[exitnum] += 1
                earlyexit_taken = True
                break                    # since exit was taken, do not affect the stats of subsequent exits
        # this sample does not exit early and therefore continues until final exit
        if not earlyexit_taken:
            exitnum = args.num_exits - 1
            args.exiterrors[exitnum].add(torch.tensor(np.array(output[exitnum].data[batch_index].cpu(), ndmin=2)),
                                         torch.full([1], target[batch_index], dtype=torch.long))
            args.exit_taken[exitnum] += 1


def earlyexit_validate_stats(args):
    # Print some interesting summary stats for number of data points that could exit early
    top1k_stats = [0] * args.num_exits
    top5k_stats = [0] * args.num_exits
    losses_exits_stats = [0] * args.num_exits
    sum_exit_stats = 0
    for exitnum in range(args.num_exits):
        if args.exit_taken[exitnum]:
            sum_exit_stats += args.exit_taken[exitnum]
            msglogger.info("Exit %d: %d", exitnum, args.exit_taken[exitnum])
            top1k_stats[exitnum] += args.exiterrors[exitnum].value(1)
            top5k_stats[exitnum] += args.exiterrors[exitnum].value(5)
            losses_exits_stats[exitnum] += args.losses_exits[exitnum].mean
    for exitnum in range(args.num_exits):
        if args.exit_taken[exitnum]:
            msglogger.info("Percent Early Exit %d: %.3f", exitnum,
                           (args.exit_taken[exitnum]*100.0) / sum_exit_stats)
    total_top1 = 0
    total_top5 = 0
    for exitnum in range(args.num_exits):
        total_top1 += (top1k_stats[exitnum] * (args.exit_taken[exitnum] / sum_exit_stats))
        total_top5 += (top5k_stats[exitnum] * (args.exit_taken[exitnum] / sum_exit_stats))
        msglogger.info("Accuracy Stats for exit %d: top1 = %.3f, top5 = %.3f", exitnum, top1k_stats[exitnum], top5k_stats[exitnum])
    msglogger.info("Totals for entire network with early exits: top1 = %.3f, top5 = %.3f", total_top1, total_top5)
    return total_top1, total_top5, losses_exits_stats


def evaluate_model(model, criterion, test_loader, loggers, activations_collectors, args, scheduler=None):
    # This sample application can be invoked to evaluate the accuracy of your model on
    # the test dataset.
    # You can optionally quantize the model to 8-bit integer before evaluation.
    # For example:
    # python3 compress_classifier.py --arch resnet20_cifar  ../data.cifar10 -p=50 --resume-from=checkpoint.pth.tar --evaluate

    if not isinstance(loggers, list):
        loggers = [loggers]

    if args.quantize_eval:
        model.cpu()
        quantizer = quantization.PostTrainLinearQuantizer.from_args(model, args)
        quantizer.prepare_model(distiller.get_dummy_input(input_shape=model.input_shape))
        model.to(args.device)

    top1, _, _ = test(test_loader, model, criterion, loggers, activations_collectors, args=args)

    if args.quantize_eval:
        checkpoint_name = 'quantized'
        apputils.save_checkpoint(model, arch=args.arch, dataset=args.dataset, compression_sched=scheduler,
                                 name='_'.join([args.name, checkpoint_name]) if args.name else checkpoint_name,
                                 dir=msglogger.logdir, quantized_top1=top1)


def acts_quant_stats_collection(model, criterion, loggers, args):
    msglogger.info('Collecting quantization calibration stats based on {:.1%} of test dataset'
                   .format(args.qe_calibration))
    model = distiller.utils.make_non_parallel_copy(model)
    args.effective_test_size = args.qe_calibration
    test_loader = load_data(args, load_train=False, load_val=False)
    test_fn = partial(test, test_loader=test_loader, criterion=criterion,
                      loggers=loggers, args=args, activations_collectors=None)
    collect_quant_stats(model, test_fn, save_dir=msglogger.logdir,
                        classes=None, inplace_runtime_check=True, disable_inplace_attrs=True)


def acts_histogram_collection(model, criterion, loggers, args):
    msglogger.info('Collecting activation histograms based on {:.1%} of test dataset'
                   .format(args.activation_histograms))
    model = distiller.utils.make_non_parallel_copy(model)
    args.effective_test_size = args.activation_histograms
    test_loader = load_data(args, fixed_subset=True, load_train=False, load_val=False)
    test_fn = partial(test, test_loader=test_loader, criterion=criterion,
                      loggers=loggers, args=args, activations_collectors=None)
    collect_histograms(model, test_fn, save_dir=msglogger.logdir,
                       classes=None, nbins=2048, save_hist_imgs=True)<|MERGE_RESOLUTION|>--- conflicted
+++ resolved
@@ -65,11 +65,7 @@
         self.tflogger = TensorBoardLogger(msglogger.logdir)
         self.pylogger = PythonLogger(msglogger)
         (self.model, self.compression_scheduler, self.optimizer, 
-<<<<<<< HEAD
-         self.start_epoch, self.ending_epoch, self.accumulated_training_steps) = _init_learner(args)
-=======
-             self.start_epoch, self.ending_epoch) = _init_learner(args)
->>>>>>> 4a331d73
+            self.start_epoch, self.ending_epoch, self.accumulated_training_steps) = _init_learner(args)
 
         # Define loss function (criterion)
         self.criterion = nn.CrossEntropyLoss().to(args.device)
@@ -356,13 +352,9 @@
             torch.cuda.set_device(args.gpus[0])
 
 
-<<<<<<< HEAD
-def _override_args(args):
+def _infer_implicit_args(args):
     if args.arch is None:
         args.arch = 'resnet18'
-=======
-def _infer_implicit_args(args):
->>>>>>> 4a331d73
     # Infer the dataset from the model name
     if not hasattr(args, 'dataset'):
         args.dataset = distiller.apputils.classification_dataset_str_from_arch(args.arch)
@@ -402,14 +394,10 @@
         args.dataset = loaded_checkpoint.get('dataset', args.dataset)
         args.arch = loaded_checkpoint.get('arch', args.arch)
     elif args.load_model_path:
-<<<<<<< HEAD
         model = apputils.load_lean_checkpoint(
             args.load_model_path, args.device,
             model_create_params=model_create_params)
 
-=======
-        model = apputils.load_lean_checkpoint(model, args.load_model_path, model_device=args.device)
->>>>>>> 4a331d73
     if args.reset_optimizer:
         start_epoch = 0
         if optimizer is not None:
