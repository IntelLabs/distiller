#
# Copyright (c) 2018 Intel Corporation
#
# Licensed under the Apache License, Version 2.0 (the "License");
# you may not use this file except in compliance with the License.
# You may obtain a copy of the License at
#
#      http://www.apache.org/licenses/LICENSE-2.0
#
# Unless required by applicable law or agreed to in writing, software
# distributed under the License is distributed on an "AS IS" BASIS,
# WITHOUT WARRANTIES OR CONDITIONS OF ANY KIND, either express or implied.
# See the License for the specific language governing permissions and
# limitations under the License.
#

""" Helper code for checkpointing models, with support for saving the pruning schedule.

Adding the schedule information in the model checkpoint is helpful in resuming
a pruning session, or for querying the pruning schedule of a sparse model.
"""

import contextlib
import os
import shutil
from errno import ENOENT
import logging
from numbers import Number
from tabulate import tabulate
import torch
import distiller
from distiller.utils import normalize_module_name, getModuleFromModel, inferDatasetNameFromImageClassifierModel

msglogger = logging.getLogger()


def save_checkpoint(model, optimizer=None, compression_sched=None,
                    arch=None, dataset=None, is_best=False,
                    name=None, dir='.', file_ext='pth.tar',
                    **extras):
    """Save a pytorch training checkpoint

    Args:
        model: a pytorch model
        optimizer: the optimizer used in the training session
        compression_sched: the CompressionScheduler instance used for training, if any
        arch [str]: name of the network architecture/topology. e.g. 'resnet18'
        dataset [str]: dataset. e.g. 'imagenet'
        is_best [bool]: If true, will save a copy of the checkpoint with the suffix 'best'
        name [str]: the name of the checkpoint file
        dir [str]: directory in which to save the checkpoint
        file_ext [str]: file extension, defaults to 'pth.tar'
        extras: optional values with additional user-defined data to be saved in the checkpoint.
            Will be saved under the key 'extras'
    """
    if not os.path.isdir(dir):
        raise IOError(ENOENT, 'Checkpoint directory does not exist at', os.path.abspath(dir))

    # the current method to extract the arch argument from model isn't perfected yet
    # thus, arch is mandatory argument for some topologies
    if arch is None:
        model_arch_list = type(getModuleFromModel(model)).__name__.lower().split()
        if model_arch_list[-1] not in distiller.models.ALL_MODEL_NAMES:
            raise NotImplementedError(
                'Implicit arch is not supported for this model. Please specify arch=ARCH')

    checkpoint = {'extras': extras}
    checkpoint['arch'] = arch or type(getModuleFromModel(model))
    checkpoint['dataset'] = dataset or distiller.apputils.classification_dataset_str_from_arch(checkpoint['arch'])
    checkpoint['state_dict'] = model.state_dict()
    if optimizer is not None:
        checkpoint['optimizer_state_dict'] = optimizer.state_dict()
        checkpoint['optimizer_type'] = type(optimizer)
    if compression_sched is not None:
        checkpoint['compression_sched'] = compression_sched.state_dict()
    if hasattr(model, 'thinning_recipes'):
        checkpoint['thinning_recipes'] = model.thinning_recipes
    if hasattr(model, 'quantizer_metadata'):
        checkpoint['quantizer_metadata'] = model.quantizer_metadata

    checkpoint_names = ['checkpoint']
    if is_best:
        checkpoint_names.append('best')
    for s in checkpoint_names:
        # construct full path
        filename = s if name is None else '_'.join((name, s))
        filename = '.'.join((filename, file_ext))
        fullpath = os.path.join(dir, filename)

        torch.save(checkpoint, fullpath)
        msglogger.info("Saving checkpoint to: %s" % fullpath)

def load_lean_checkpoint(chkpt_path, map_location=None, model=None,
                         model_create_params=None):
    return load_checkpoint(chkpt_path, map_location, model,
        model_create_params, lean_checkpoint=True)['model']


def get_contents_table(d):
    def inspect_val(val):
        if isinstance(val, (Number, str)):
            return val
        elif isinstance(val, type):
            return val.__name__
        return None

    contents = [[k, type(d[k]).__name__, inspect_val(d[k])] for k in d.keys()]
    contents = sorted(contents, key=lambda entry: entry[0])
    return tabulate(contents, headers=["Key", "Type", "Value"], tablefmt="psql")


def load_checkpoint(chkpt_path, model_device=None, model=None, model_create_params=None, *, 
                    lean_checkpoint=False, strict=False):
    """Load a pytorch training checkpoint.

    Args:
        chkpt_path: path to checkpoint file
        model_device [str]: if set, call model.to(model_device)
                This should be set to either 'cpu' or 'cuda'.
        model: the pytorch model to which we will load the parameters
        model_create_params [dict] - parameters to pass to create_model()
        lean_checkpoint: if set, read into model only 'state_dict' field
    :returns: dict(updated model, compression_scheduler, optimizer, start_epoch, ...)
    """
    if not os.path.isfile(chkpt_path):
        raise IOError(ENOENT, 'Could not find a checkpoint file at', chkpt_path)

    msglogger.info("=> loading checkpoint %s", chkpt_path)
    checkpoint = torch.load(chkpt_path, map_location=lambda storage, loc: storage)
    msglogger.info('=> Checkpoint contents:\n%s\n' % get_contents_table(checkpoint))

    if 'extras' in checkpoint:
        msglogger.info("=> Checkpoint['extras'] contents:\n{}\n".format(get_contents_table(checkpoint['extras'])))

    if 'state_dict' not in checkpoint:
        raise ValueError("Checkpoint must contain the model parameters under the key 'state_dict'")

<<<<<<< HEAD
    model_created_during_load = model is None
    if model_created_during_load:
        if 'arch' not in checkpoint:
            raise ValueError('Failed to recreate model from checkpoint.')
        model_arch_name = checkpoint['arch'].split('.')[-1]
        model_dataset = checkpoint.get('dataset',
            distiller.apputils.classification_dataset_str_from_arch(model_arch_name))
        model = distiller.models.create_model(False, model_dataset, model_arch_name,
                                              **(model_create_params or dict()))
=======
    checkpoint_epoch = checkpoint.get('epoch', None)
    start_epoch = checkpoint_epoch + 1 if checkpoint_epoch is not None else 0

    compression_scheduler = None
    normalize_dataparallel_keys = False
    if 'compression_sched' in checkpoint:
        compression_scheduler = distiller.CompressionScheduler(model)
        try:
            compression_scheduler.load_state_dict(checkpoint['compression_sched'], normalize_dataparallel_keys)
        except KeyError as e:
            # A very common source of this KeyError is loading a GPU model on the CPU.
            # We rename all of the DataParallel keys because DataParallel does not execute on the CPU.
            normalize_dataparallel_keys = True
            compression_scheduler.load_state_dict(checkpoint['compression_sched'], normalize_dataparallel_keys)
        msglogger.info("Loaded compression schedule from checkpoint (epoch {})".format(
            checkpoint_epoch))
    else:
        msglogger.info("Warning: compression schedule data does not exist in the checkpoint")

    if 'thinning_recipes' in checkpoint:
        if 'compression_sched' not in checkpoint:
            msglogger.warning("Found thinning_recipes key, but missing mandatory key compression_sched")
            compression_scheduler = distiller.CompressionScheduler(model)
        msglogger.info("Loaded a thinning recipe from the checkpoint")
        # Cache the recipes in case we need them later
        model.thinning_recipes = checkpoint['thinning_recipes']
        if normalize_dataparallel_keys:
            model.thinning_recipes = [distiller.get_normalized_recipe(recipe) for recipe in model.thinning_recipes]
        distiller.execute_thinning_recipes_list(model,
                                                compression_scheduler.zeros_mask_dict,
                                                model.thinning_recipes)

    if 'quantizer_metadata' in checkpoint:
        msglogger.info('Loaded quantizer metadata from the checkpoint')
        qmd = checkpoint['quantizer_metadata']
        quantizer = qmd['type'](model, **qmd['params'])
        quantizer.prepare_model(qmd['dummy_input'])

    if normalize_dataparallel_keys:
            checkpoint['state_dict'] = {normalize_module_name(k): v for k, v in checkpoint['state_dict'].items()}
    anomalous_keys = model.load_state_dict(checkpoint['state_dict'], strict)
    if anomalous_keys:
        # This is pytorch 1.1+
        missing_keys, unexpected_keys = anomalous_keys
        if unexpected_keys:
            msglogger.warning("Warning: the loaded checkpoint (%s) contains %d unexpected state keys" % (chkpt_file, len(unexpected_keys)))
        if missing_keys:
            raise ValueError("The loaded checkpoint (%s) is missing %d state keys" % (chkpt_file, len(missing_keys)))
            
    if model_device is not None:
        model.to(model_device)

    if lean_checkpoint:
        msglogger.info("=> loaded 'state_dict' from checkpoint '{}'".format(str(chkpt_file)))
        return (model, None, None, 0)

    def _load_optimizer(cls, src_state_dict, model):
        """Initiate optimizer with model parameters and load src_state_dict"""
        # initiate the dest_optimizer with a dummy learning rate,
        # this is required to support SGD.__init__()
        dest_optimizer = cls(model.parameters(), lr=1)
        dest_optimizer.load_state_dict(src_state_dict)
        return dest_optimizer
>>>>>>> 4a331d73

    try:
        compression_scheduler = None
        normalize_dataparallel_keys = False
        if 'compression_sched' in checkpoint:
            compression_scheduler = distiller.CompressionScheduler(model)
            try:
                compression_scheduler.load_state_dict(checkpoint['compression_sched'], normalize_dataparallel_keys)
            except KeyError as e:
                # A very common source of this KeyError is loading a GPU model on the CPU.
                # We rename all of the DataParallel keys because DataParallel does not execute on the CPU.
                normalize_dataparallel_keys = True
                compression_scheduler.load_state_dict(checkpoint['compression_sched'], normalize_dataparallel_keys)
            msglogger.info("Loaded compression schedule from checkpoint")
        else:
            msglogger.info("Warning: compression schedule data does not exist in the checkpoint")

        if 'thinning_recipes' in checkpoint:
            if 'compression_sched' not in checkpoint:
                raise KeyError("Found thinning_recipes key, but missing mandatory key compression_sched")
            msglogger.info("Loaded a thinning recipe from the checkpoint")
            # Cache the recipes in case we need them later
            model.thinning_recipes = checkpoint['thinning_recipes']
            if normalize_dataparallel_keys:
                model.thinning_recipes = [distiller.get_normalized_recipe(recipe) for recipe in model.thinning_recipes]
            distiller.execute_thinning_recipes_list(model,
                                                    compression_scheduler.zeros_mask_dict,
                                                    model.thinning_recipes)

        if 'quantizer_metadata' in checkpoint:
            msglogger.info('Loaded quantizer metadata from the checkpoint')
            qmd = checkpoint['quantizer_metadata']
            quantizer = qmd['type'](model, **qmd['params'])
            quantizer.prepare_model()

        if normalize_dataparallel_keys:
                checkpoint['state_dict'] = {normalize_module_name(k): v for k, v in checkpoint['state_dict'].items()}
        anomalous_keys = model.load_state_dict(checkpoint['state_dict'], strict)
        if anomalous_keys:
            # This is pytorch 1.1+
            missing_keys, unexpected_keys = anomalous_keys
            if unexpected_keys:
                msglogger.warning("Warning: the loaded checkpoint (%s) contains %d unexpected state keys" % (chkpt_path, len(unexpected_keys)))
            if missing_keys:
                raise ValueError("The loaded checkpoint (%s) is missing %d state keys" % (chkpt_path, len(missing_keys)))
                
        if model_device is not None:
            model.to(model_device)

        if lean_checkpoint:
            msglogger.info("=> loaded 'state_dict' from checkpoint '{}'".format(str(chkpt_path)))
            return {'model': model}

        checkpoint_epoch = -1
        with contextlib.suppress(KeyError):
            checkpoint_epoch = checkpoint['extras']['epoch']

        def _load_optimizer(cls, src_state_dict, model):
            """Initiate optimizer with model parameters and load src_state_dict"""
            # initiate the dest_optimizer with a dummy learning rate,
            # this is required to support SGD.__init__()
            dest_optimizer = cls(model.parameters(), lr=1)
            dest_optimizer.load_state_dict(src_state_dict)
            return dest_optimizer

        try:
            optimizer = _load_optimizer(checkpoint['optimizer_type'],
                checkpoint['optimizer_state_dict'], model)
        except KeyError:
            # Older checkpoints do support optimizer loading: They either had an 'optimizer' field 
            # (different name) which was not used during the load, or they didn't even checkpoint
            # the optimizer. 
            optimizer = None

        if optimizer is not None:
            msglogger.info('Optimizer of type {type} was loaded from checkpoint'.format(
                type=type(optimizer)))
            msglogger.info('Optimizer Args: {}'.format(
                dict((k,v) for k,v in optimizer.state_dict()['param_groups'][0].items()
                                if k != 'params')))
        else:
            msglogger.warning('Optimizer could not be loaded from checkpoint.')

        msglogger.info("=> loaded checkpoint '{f}' (epoch {e})".format(f=str(chkpt_path),
                                                                       e=checkpoint_epoch))

        # extract additional optional fields
        res = checkpoint.get('extras', dict())
        excluded_keys = ['state_dict', 'optimizer_state_dict', 'optimizer_type',
                         'compression_sched', 'thinning_recipes', 'quantizer_metadata',
                         'epoch']
        res.update({k:v for k,v in checkpoint.items() if k not in excluded_keys})
        res.update({
            'model': model,
            'compression_sched': compression_scheduler,
            'optimizer': optimizer,
            'start_epoch': checkpoint_epoch+1,
        })

        return res
    except Exception:
        if model_created_during_load:
            # clean up
            del model
        raise<|MERGE_RESOLUTION|>--- conflicted
+++ resolved
@@ -135,7 +135,6 @@
     if 'state_dict' not in checkpoint:
         raise ValueError("Checkpoint must contain the model parameters under the key 'state_dict'")
 
-<<<<<<< HEAD
     model_created_during_load = model is None
     if model_created_during_load:
         if 'arch' not in checkpoint:
@@ -145,71 +144,6 @@
             distiller.apputils.classification_dataset_str_from_arch(model_arch_name))
         model = distiller.models.create_model(False, model_dataset, model_arch_name,
                                               **(model_create_params or dict()))
-=======
-    checkpoint_epoch = checkpoint.get('epoch', None)
-    start_epoch = checkpoint_epoch + 1 if checkpoint_epoch is not None else 0
-
-    compression_scheduler = None
-    normalize_dataparallel_keys = False
-    if 'compression_sched' in checkpoint:
-        compression_scheduler = distiller.CompressionScheduler(model)
-        try:
-            compression_scheduler.load_state_dict(checkpoint['compression_sched'], normalize_dataparallel_keys)
-        except KeyError as e:
-            # A very common source of this KeyError is loading a GPU model on the CPU.
-            # We rename all of the DataParallel keys because DataParallel does not execute on the CPU.
-            normalize_dataparallel_keys = True
-            compression_scheduler.load_state_dict(checkpoint['compression_sched'], normalize_dataparallel_keys)
-        msglogger.info("Loaded compression schedule from checkpoint (epoch {})".format(
-            checkpoint_epoch))
-    else:
-        msglogger.info("Warning: compression schedule data does not exist in the checkpoint")
-
-    if 'thinning_recipes' in checkpoint:
-        if 'compression_sched' not in checkpoint:
-            msglogger.warning("Found thinning_recipes key, but missing mandatory key compression_sched")
-            compression_scheduler = distiller.CompressionScheduler(model)
-        msglogger.info("Loaded a thinning recipe from the checkpoint")
-        # Cache the recipes in case we need them later
-        model.thinning_recipes = checkpoint['thinning_recipes']
-        if normalize_dataparallel_keys:
-            model.thinning_recipes = [distiller.get_normalized_recipe(recipe) for recipe in model.thinning_recipes]
-        distiller.execute_thinning_recipes_list(model,
-                                                compression_scheduler.zeros_mask_dict,
-                                                model.thinning_recipes)
-
-    if 'quantizer_metadata' in checkpoint:
-        msglogger.info('Loaded quantizer metadata from the checkpoint')
-        qmd = checkpoint['quantizer_metadata']
-        quantizer = qmd['type'](model, **qmd['params'])
-        quantizer.prepare_model(qmd['dummy_input'])
-
-    if normalize_dataparallel_keys:
-            checkpoint['state_dict'] = {normalize_module_name(k): v for k, v in checkpoint['state_dict'].items()}
-    anomalous_keys = model.load_state_dict(checkpoint['state_dict'], strict)
-    if anomalous_keys:
-        # This is pytorch 1.1+
-        missing_keys, unexpected_keys = anomalous_keys
-        if unexpected_keys:
-            msglogger.warning("Warning: the loaded checkpoint (%s) contains %d unexpected state keys" % (chkpt_file, len(unexpected_keys)))
-        if missing_keys:
-            raise ValueError("The loaded checkpoint (%s) is missing %d state keys" % (chkpt_file, len(missing_keys)))
-            
-    if model_device is not None:
-        model.to(model_device)
-
-    if lean_checkpoint:
-        msglogger.info("=> loaded 'state_dict' from checkpoint '{}'".format(str(chkpt_file)))
-        return (model, None, None, 0)
-
-    def _load_optimizer(cls, src_state_dict, model):
-        """Initiate optimizer with model parameters and load src_state_dict"""
-        # initiate the dest_optimizer with a dummy learning rate,
-        # this is required to support SGD.__init__()
-        dest_optimizer = cls(model.parameters(), lr=1)
-        dest_optimizer.load_state_dict(src_state_dict)
-        return dest_optimizer
->>>>>>> 4a331d73
 
     try:
         compression_scheduler = None
@@ -229,7 +163,8 @@
 
         if 'thinning_recipes' in checkpoint:
             if 'compression_sched' not in checkpoint:
-                raise KeyError("Found thinning_recipes key, but missing mandatory key compression_sched")
+                msglogger.warning("Found thinning_recipes key, but missing mandatory key compression_sched")
+                compression_scheduler = distiller.CompressionScheduler(model)
             msglogger.info("Loaded a thinning recipe from the checkpoint")
             # Cache the recipes in case we need them later
             model.thinning_recipes = checkpoint['thinning_recipes']
