--- conflicted
+++ resolved
@@ -105,13 +105,8 @@
     return tabulate(contents, headers=["Key", "Type", "Value"], tablefmt="psql")
 
 
-<<<<<<< HEAD
-def load_checkpoint(model, chkpt_file, optimizer=None, model_device=None, *, 
+def load_checkpoint(model, chkpt_file, optimizer=None, model_device=None,
                     lean_checkpoint=False, strict=False, compression_scheduler=None):
-=======
-def load_checkpoint(model, chkpt_file, optimizer=None,
-                    model_device=None, lean_checkpoint=False, strict=False):
->>>>>>> 2a41420f
     """Load a pytorch training checkpoint.
 
     Args:
@@ -208,7 +203,6 @@
 
     checkpoint_epoch = checkpoint.get('epoch', None)
     start_epoch = checkpoint_epoch + 1 if checkpoint_epoch is not None else 0
-<<<<<<< HEAD
 
     normalize_dataparallel_keys = False
     if 'compression_sched' in checkpoint:
@@ -222,13 +216,6 @@
             compression_scheduler.load_state_dict(checkpoint['compression_sched'], normalize_dataparallel_keys)
         msglogger.info("Loaded compression schedule from checkpoint (epoch {})".format(
             checkpoint_epoch))
-=======
-    compression_scheduler = None
-    normalize_dataparallel_keys = False
-    if 'compression_sched' in checkpoint:
-        compression_scheduler = distiller.CompressionScheduler(model)
-        normalize_dataparallel_keys = _load_compression_scheduler()
->>>>>>> 2a41420f
     else:
         msglogger.info("Warning: compression schedule data does not exist in the checkpoint")
 
@@ -266,38 +253,7 @@
 
     if lean_checkpoint:
         msglogger.info("=> loaded 'state_dict' from checkpoint '{}'".format(str(chkpt_file)))
-<<<<<<< HEAD
-        return (model, None, None, 0)
-
-    def _load_optimizer(cls, src_state_dict, model):
-        """Initiate optimizer with model parameters and load src_state_dict"""
-        # initiate the dest_optimizer with a dummy learning rate,
-        # this is required to support SGD.__init__()
-        dest_optimizer = cls(model.parameters(), lr=1)
-        dest_optimizer.load_state_dict(src_state_dict)
-        return dest_optimizer
-
-    if optimizer is None:
-        try:
-            optimizer = _load_optimizer(checkpoint['optimizer_type'],
-                checkpoint['optimizer_state_dict'], model)
-        except KeyError:
-            # Older checkpoints do support optimizer loading: They either had an 'optimizer' field
-            # (different name) which was not used during the load, or they didn't even checkpoint
-            # the optimizer.
-            optimizer = None
-
-    if optimizer is not None:
-        msglogger.info('Optimizer of type {type} was loaded from checkpoint'.format(
-            type=type(optimizer)))
-        msglogger.info('Optimizer Args: {}'.format(
-            dict((k,v) for k,v in optimizer.state_dict()['param_groups'][0].items()
-                            if k != 'params')))
-    else:
-        msglogger.warning('Optimizer could not be loaded from checkpoint.')
-=======
         return model, None, None, 0
->>>>>>> 2a41420f
 
     optimizer = _load_optimizer()
     msglogger.info("=> loaded checkpoint '{f}' (epoch {e})".format(f=str(chkpt_file),
