#
# Copyright (c) 2018 Intel Corporation
#
# Licensed under the Apache License, Version 2.0 (the "License");
# you may not use this file except in compliance with the License.
# You may obtain a copy of the License at
#
#      http://www.apache.org/licenses/LICENSE-2.0
#
# Unless required by applicable law or agreed to in writing, software
# distributed under the License is distributed on an "AS IS" BASIS,
# WITHOUT WARRANTIES OR CONDITIONS OF ANY KIND, either express or implied.
# See the License for the specific language governing permissions and
# limitations under the License.
#

import torch.nn as nn
import argparse
from enum import Enum
from collections import OrderedDict
from functools import reduce, partial, update_wrapper
import logging
import os
from copy import deepcopy

import distiller
import distiller.utils
from .quantizer import Quantizer
from .q_utils import *
import distiller.modules
import distiller.model_transforms as mt

msglogger = logging.getLogger()


def _enum_to_str(enum_val):
    return str(enum_val).split('.')[1]


class LinearQuantMode(Enum):
    SYMMETRIC = 1
    ASYMMETRIC_UNSIGNED = 2
    ASYMMETRIC_SIGNED = 3


class ClipMode(Enum):
    # No clipping - absolute min/max values will be used
    NONE = 0
    # Clip value calculated by averaging over the max absolute values of samples within a batch
    AVG = 1
    # Clip value calculated as mean of tensor + N standard deviations. N should be specified separately
    N_STD = 2


def _verify_enum_value(val, enum_cls):
    cls_name = enum_cls.__name__
    if isinstance(val, str):
        try:
            return enum_cls[val]
        except KeyError:
            raise ValueError("Input string '{0}' doesn't match any of the values of {1}: {2}"
                             .format(val, cls_name, [e.name for e in enum_cls]))
    elif isinstance(val, enum_cls):
        return val
    else:
        raise TypeError("Argument can be either a string or member of {0} (got {1})".format(cls_name, val))


def verify_quant_mode(mode):
    return _verify_enum_value(mode, LinearQuantMode)


def verify_clip_mode(mode):
    return _verify_enum_value(mode, ClipMode)


def _get_saturation_fn(quant_mode, clip_mode, num_stds):
    if quant_mode == LinearQuantMode.SYMMETRIC:
        fns = {ClipMode.NONE: get_tensor_max_abs,
               ClipMode.AVG: get_tensor_avg_max_abs,
               ClipMode.N_STD: partial(get_tensor_mean_n_stds_max_abs, n_stds=num_stds)}
    else:  # Asymmetric mode
        fns = {ClipMode.NONE: get_tensor_min_max,
               ClipMode.AVG: get_tensor_avg_min_max,
               ClipMode.N_STD: partial(get_tensor_mean_n_stds_min_max, n_stds=num_stds)}
    return fns[clip_mode]


def _get_quant_params_from_tensor(tensor, num_bits, mode, clip=ClipMode.NONE, per_channel=False, num_stds=None,
                                  scale_approx_mult_bits=None):
    if per_channel and tensor.dim() not in [2, 4]:
        raise ValueError('Per channel quantization possible only with 2D or 4D tensors (linear or conv layer weights)')

    if clip == ClipMode.N_STD:
        if per_channel:
            raise ValueError('N_STD clipping not supported with per-channel quantization')
        if num_stds is None:
            raise ValueError('Clip mode set top N_STD but \'num_stds\' parameter not provided')

    dim = 0 if clip == ClipMode.AVG or per_channel else None
    sat_fn = _get_saturation_fn(mode, clip, num_stds)
    if mode == LinearQuantMode.SYMMETRIC:
        sat_val = sat_fn(tensor, dim)
        scale, zp = symmetric_linear_quantization_params(num_bits, sat_val)
    else:   # Asymmetric mode
        sat_min, sat_max = sat_fn(tensor, dim)
        signed = mode == LinearQuantMode.ASYMMETRIC_SIGNED
        scale, zp = asymmetric_linear_quantization_params(num_bits, sat_min, sat_max, signed=signed)

    if per_channel:
        # Reshape scale and zero_points so they can be broadcast properly with the weight tensor
        dims = [scale.shape[0]] + [1] * (tensor.dim() - 1)
        scale = scale.view(dims)
        zp = zp.view(dims)

    if scale_approx_mult_bits is not None:
        scale = approx_scale_as_mult_and_shift(scale, scale_approx_mult_bits)

    return scale, zp


def _get_quant_params_from_stats_dict(stats, num_bits, mode, clip=ClipMode.NONE, num_stds=None,
                                      scale_approx_mult_bits=None):
    if clip == ClipMode.N_STD:
        if num_stds is None:
            raise ValueError('Clip mode set to N_STD but \'num_stds\' parameter not provided')
        if num_stds <= 0:
            raise ValueError('n_stds must be > 0, got {}'.format(num_stds))
    prefix = 'avg_' if clip == ClipMode.AVG else ''
    sat_min = torch.tensor(float(stats[prefix + 'min']))
    sat_max = torch.tensor(float(stats[prefix + 'max']))
    if clip == ClipMode.N_STD:
        mean = torch.tensor(float(stats['mean']))
        std = torch.tensor(float(stats['std']))
        sat_min = torch.max(sat_min, mean - num_stds * std)
        sat_max = torch.min(sat_max, mean + num_stds * std)
    if mode == LinearQuantMode.SYMMETRIC:
        scale, zp = symmetric_linear_quantization_params(num_bits, torch.max(sat_min.abs_(), sat_max.abs_()))
    else:
        signed = mode == LinearQuantMode.ASYMMETRIC_SIGNED
        scale, zp = asymmetric_linear_quantization_params(num_bits, sat_min, sat_max, signed=signed)

    if scale_approx_mult_bits is not None:
        scale = approx_scale_as_mult_and_shift(scale, scale_approx_mult_bits)

    return scale, zp


###############################################################################
# Post Training
###############################################################################


def add_post_train_quant_args(argparser):
    str_to_quant_mode_map = {'sym': LinearQuantMode.SYMMETRIC,
                             'asym_s': LinearQuantMode.ASYMMETRIC_SIGNED,
                             'asym_u': LinearQuantMode.ASYMMETRIC_UNSIGNED}

    str_to_clip_mode_map = {'none': ClipMode.NONE, 'avg': ClipMode.AVG, 'n_std': ClipMode.N_STD}

    def from_dict(d, val_str):
        try:
            return d[val_str]
        except KeyError:
            raise argparse.ArgumentTypeError('Must be one of {0} (received {1})'.format(list(d.keys()), val_str))

    linear_quant_mode_str = partial(from_dict, str_to_quant_mode_map)
    clip_mode_str = partial(from_dict, str_to_clip_mode_map)

    group = argparser.add_argument_group('Arguments controlling quantization at evaluation time '
                                         '("post-training quantization")')
    exc_group = group.add_mutually_exclusive_group()
    exc_group.add_argument('--quantize-eval', '--qe', action='store_true',
                       help='Apply linear quantization to model before evaluation. Applicable only if '
                            '--evaluate is also set')
    exc_group.add_argument('--qe-calibration', type=distiller.utils.float_range_argparse_checker(exc_min=True),
                           metavar='PORTION_OF_TEST_SET',
                           help='Run the model in evaluation mode on the specified portion of the test dataset and '
                                'collect statistics. Ignores all other \'qe--*\' arguments')
    group.add_argument('--qe-mode', '--qem', type=linear_quant_mode_str, default='sym',
                       help='Linear quantization mode. Choices: ' + ' | '.join(str_to_quant_mode_map.keys()))
    group.add_argument('--qe-bits-acts', '--qeba', type=int, default=8, metavar='NUM_BITS',
                       help='Number of bits for quantization of activations')
    group.add_argument('--qe-bits-wts', '--qebw', type=int, default=8, metavar='NUM_BITS',
                       help='Number of bits for quantization of weights')
    group.add_argument('--qe-bits-accum', type=int, default=32, metavar='NUM_BITS',
                       help='Number of bits for quantization of the accumulator')
    group.add_argument('--qe-clip-acts', '--qeca', type=clip_mode_str, default='none',
                       help='Activations clipping mode. Choices: ' + ' | '.join(str_to_clip_mode_map.keys()))
    group.add_argument('--qe-clip-n-stds', type=float,
                       help='When qe-clip-acts is set to \'n_std\', this is the number of standard deviations to use')
    group.add_argument('--qe-no-clip-layers', '--qencl', type=str, nargs='+', metavar='LAYER_NAME', default=[],
                       help='List of layer names for which not to clip activations. Applicable '
                            'only if --qe-clip-acts is not \'none\'')
    group.add_argument('--qe-per-channel', '--qepc', action='store_true',
                       help='Enable per-channel quantization of weights (per output channel)')
    group.add_argument('--qe-scale-approx-bits', '--qesab', type=int, metavar='NUM_BITS',
                       help='Enables scale factor approximation using integer multiply + bit shift, using '
                            'this number of bits the integer multiplier')
    group.add_argument('--qe-stats-file', type=str, metavar='PATH',
                       help='Path to YAML file with calibration stats. If not given, dynamic quantization will '
                            'be run (Note that not all layer types are supported for dynamic quantization)')
    group.add_argument('--qe-config-file', type=str, metavar='PATH',
                       help='Path to YAML file containing configuration for PostTrainLinearQuantizer (if present, '
                            'all other --qe* arguments are ignored)')


class RangeLinearQuantWrapper(nn.Module):
    """
    Base class for module which wraps an existing module with linear range-base quantization functionality

    Args:
        wrapped_module (torch.nn.Module): Module to be wrapped
        num_bits_acts (int): Number of bits used for inputs and output quantization
        num_bits_accum (int): Number of bits allocated for the accumulator of intermediate integer results
        mode (LinearQuantMode): Quantization mode to use (symmetric / asymmetric-signed / unsigned)
        clip_acts (ClipMode): Activations clipping mode to use
        activation_stats (dict): Dict containing activation stats, used for static calculation of quantization
            parameters. Dict should be in the format exported by distiller.data_loggers.QuantCalibrationStatsCollector.
            If None then parameters are calculated dynamically.
        clip_n_stds (float): When clip_acts == ClipMode.N_STD, this is the number of standard deviations to use
        scale_approx_mult_bits (int): If not None, scale factors will be approximated using an integer multiplication
            followed by a bit-wise shift. This eliminates floating-point scale factors, replacing them with integer
            calculations.
            If None, scale factors will be kept in their original FP32 values.
    """

    def __init__(self, wrapped_module, num_bits_acts, num_bits_accum=32, mode=LinearQuantMode.SYMMETRIC,
                 clip_acts=ClipMode.NONE, activation_stats=None, clip_n_stds=None, scale_approx_mult_bits=None):
        super(RangeLinearQuantWrapper, self).__init__()

        self.wrapped_module = wrapped_module
        self.num_bits_acts = num_bits_acts
        self.num_bits_accum = num_bits_accum
        self.mode = mode
        self.clip_acts = clip_acts
        self.clip_n_stds = clip_n_stds
        self.scale_approx_mult_bits = scale_approx_mult_bits

        # Controls whether output is de-quantized at end of forward op. Meant as a debug / test flag only
        # (note that if False, the quantized output will be returned, but without any quantization parameters,
        #  so other than inspecting the contents there's not much to do with it)
        self._dequant_out = True

        signed = mode != LinearQuantMode.ASYMMETRIC_UNSIGNED
        self.acts_min_q_val, self.acts_max_q_val = get_quantized_range(num_bits_acts, signed=signed)
        # The accumulator is always signed
        self.accum_min_q_val, self.accum_max_q_val = get_quantized_range(num_bits_accum, signed=True)

        if activation_stats:
            self.preset_act_stats = True
            self.num_inputs = 0
            for idx, stats in activation_stats['inputs'].items():
                self.num_inputs += 1
                scale, zp = _get_quant_params_from_stats_dict(stats, num_bits_acts, mode, clip_acts, clip_n_stds,
                                                              scale_approx_mult_bits)
                prefix = 'in_{0}_'.format(idx)
                self.register_buffer(prefix + 'scale', scale)
                self.register_buffer(prefix + 'zero_point', zp)

            scale, zp = _get_quant_params_from_stats_dict(activation_stats['output'], num_bits_acts, mode, clip_acts,
                                                          clip_n_stds, scale_approx_mult_bits)
            self.register_buffer('output_scale', scale)
            self.register_buffer('output_zero_point', zp)
        else:
            self.preset_act_stats = False

    def inputs_scales(self):
        for scale in self._inputs_qparam('scale'):
            yield scale

    def inputs_zero_points(self):
        for zp in self._inputs_qparam('zero_point'):
            yield zp

    def _inputs_qparam(self, type_str):
        if type_str not in ['scale', 'zero_point']:
            raise ValueError('Unknown quantization parameter type')
        if not self.preset_act_stats:
            raise RuntimeError('Input quantization parameter iterators only available when activation stats were given')
        for idx in range(self.num_inputs):
            name = 'in_{0}_{1}'.format(idx, type_str)
            yield getattr(self, name)

    def forward(self, *inputs):
        if self.training:
            raise RuntimeError(self.__class__.__name__ + " can only be used in eval mode")
        device = inputs[0].device
        for buffer_name, buffer in self._buffers.items():
            setattr(self, buffer_name, buffer.to(device))

        in_scales, in_zero_points = self.get_inputs_quantization_params(*inputs)

        # Quantize inputs
        inputs_q = [linear_quantize_clamp(input.data, scale, zp,
                                          self.acts_min_q_val, self.acts_max_q_val, inplace=False)
                    for input, scale, zp in zip(inputs, in_scales, in_zero_points)]

        # Forward through wrapped module
        accum = self.quantized_forward(*inputs_q)

        # Re-quantize accumulator to quantized output range
        out_scale, out_zero_point = self.get_output_quantization_params(accum)
        requant_scale, requant_zero_point = self.get_accum_to_output_re_quantization_params(out_scale, out_zero_point)
        out_q = linear_quantize_clamp(accum.data, requant_scale, requant_zero_point,
                                      self.acts_min_q_val, self.acts_max_q_val, inplace=True)

        if not self._dequant_out:
            return torch.autograd.Variable(out_q)

        # De-quantize back to FP32
        out_f = linear_dequantize(out_q, out_scale, out_zero_point, inplace=True)

        return out_f

    def get_inputs_quantization_params(self, *inputs):
        """
        Calculate input quantization parameters (scale and zero-point)

        Should be overridden by all subclasses

        :param inputs: Current input tensors passed to forward method
        :return: Tuple of 2 lists - list of scales per input and list of zero-point per input
        """
        raise NotImplementedError

    def quantized_forward(self, *inputs_q):
        """
        Perform forward pass with quantized inputs and return quantized outputs

        :param inputs_q: Tensor (or list of tensors) with quantized input values
        :return: Tensor with quantized output values
        """
        raise NotImplementedError

    def get_output_quantization_params(self, accumulator):
        """
        Calculate quantization parameters (scale and zero-point) for the output.
        This is used for:
          * Calculating the accumulator-to-output re-quantization parameters
            (see get_accum_to_output_re_quantization_params)
          * De-quantizing the output back to FP32

        Should be overridden by all subclasses

        :param accumulator: Tensor with accumulator values
        :return: Tuple of scale and zero-point
        """
        raise NotImplementedError

    def get_accum_to_output_re_quantization_params(self, output_scale, output_zero_point):
        """
        Calculate quantization parameters (scale and zero-point) for re-quantization, that is:
        Converting the intermediate integer accumulator to the output range

        Should be overridden by all subclasses

        :param output_scale: Output scale factor
        :param output_zero_point: Output zero-point
        :return: Tuple of scale and zero-point
        """
        raise NotImplementedError

    def extra_repr(self):
        tmpstr = 'mode={0}, '.format(str(self.mode).split('.')[1])
        tmpstr += 'num_bits_acts={0}, num_bits_accum={1}, '.format(self.num_bits_acts, self.num_bits_accum)
        tmpstr += 'clip_acts={0}, '.format(_enum_to_str(self.clip_acts))
        if self.clip_acts == ClipMode.N_STD:
            tmpstr += 'num_stds={} '.format(self.clip_n_stds)
        tmpstr += 'scale_approx_mult_bits={}'.format(self.scale_approx_mult_bits)
        tmpstr += '\npreset_activation_stats={0}'.format(self.preset_act_stats)
        if self.preset_act_stats:
            for idx, (in_scale, in_zp) in enumerate(zip(self.inputs_scales(), self.inputs_zero_points())):
                tmpstr += '\nin_{i}_scale={sc}, in_{i}_zero_point={zp}'.format(i=idx, sc=in_scale.item(),
                                                                               zp=in_zp.item())
            tmpstr += '\nout_scale={sc}, out_zero_point={zp}'.format(sc=self.output_scale.item(),
                                                                     zp=self.output_zero_point.item())
        return tmpstr


class RangeLinearQuantParamLayerWrapper(RangeLinearQuantWrapper):
    """
    Linear range-based quantization wrappers for layers with weights and bias (namely torch.nn.ConvNd and
    torch.nn.Linear)

    Assume:

    x_q = round(scale_x * x_f) - zero_point_x

    Hence:

    x_f = 1/scale_x * x_q + zero_point_x

    (And the same for y_q, w_q and b_q)

    So, we get: (use "zp" as abbreviation for zero_point)

    y_f = x_f * w_f + b_f

    y_q = scale_y * y_f + zp_y =  scale_y * (x_f * w_f + b_f) + zp_y =

                scale_y                                         scale_x * scale_w
        = ------------------- * ((x_q + zp_x) * (w_q + zp_w) + ------------------- * (b_q + zp_b)) + zp_y
           scale_x * scale_w                                         scale_b

    Args:
        wrapped_module (torch.nn.Module): Module to be wrapped
        num_bits_acts (int): Number of bits used for inputs and output quantization
        num_bits_params (int): Number of bits used for parameters (weights and bias) quantization
        num_bits_accum (int): Number of bits allocated for the accumulator of intermediate integer results
        mode (LinearQuantMode): Quantization mode to use (symmetric / asymmetric-signed/unsigned)
        clip_acts (ClipNode): See RangeLinearQuantWrapper
        per_channel_wts (bool): Enable quantization of weights using separate quantization parameters per
            output channel
        activation_stats (dict): See RangeLinearQuantWrapper
<<<<<<< HEAD
        clip_n_stds (int or float): See RangeLinearQuantWrapper
=======
        clip_n_stds (float): See RangeLinearQuantWrapper
>>>>>>> db531db8
        scale_approx_mult_bits (int): See RangeLinearQuantWrapper
    """
    def __init__(self, wrapped_module, num_bits_acts, num_bits_params, num_bits_accum=32,
                 mode=LinearQuantMode.SYMMETRIC, clip_acts=ClipMode.NONE, per_channel_wts=False, activation_stats=None,
                 clip_n_stds=None, scale_approx_mult_bits=None):
        super(RangeLinearQuantParamLayerWrapper, self).__init__(wrapped_module, num_bits_acts, num_bits_accum, mode,
                                                                clip_acts, activation_stats, clip_n_stds,
                                                                scale_approx_mult_bits)

        if not isinstance(wrapped_module, (nn.Conv2d, nn.Linear)):
            raise ValueError(self.__class__.__name__ + ' can wrap only Conv2D and Linear modules')

        self.num_bits_params = num_bits_params
        self.per_channel_wts = per_channel_wts

        self.params_min_q_val, self.params_max_q_val = get_quantized_range(
            num_bits_params, signed=mode != LinearQuantMode.ASYMMETRIC_UNSIGNED)

        # Quantize weights - overwrite FP32 weights
        w_scale, w_zero_point = _get_quant_params_from_tensor(wrapped_module.weight, num_bits_params, self.mode,
                                                              per_channel=per_channel_wts)

        self.register_buffer('w_scale', w_scale)
        self.register_buffer('w_zero_point', w_zero_point)
        linear_quantize_clamp(wrapped_module.weight.data, self.w_scale, self.w_zero_point, self.params_min_q_val,
                              self.params_max_q_val, inplace=True)

        self.has_bias = hasattr(wrapped_module, 'bias') and wrapped_module.bias is not None
        device = self.w_scale.device

        if self.preset_act_stats:
            self.in_0_scale = self.in_0_scale.to(device)
            self.register_buffer('accum_scale', self.in_0_scale * self.w_scale)
            if self.per_channel_wts:
                self.accum_scale = self.accum_scale.squeeze(dim=-1)
        else:
            self.accum_scale = 1

        # Quantize bias
        self.has_bias = hasattr(wrapped_module, 'bias') and wrapped_module.bias is not None
        if self.has_bias:
            if self.preset_act_stats:
                linear_quantize_clamp(wrapped_module.bias.data, self.accum_scale.squeeze(), 0,
                                      self.accum_min_q_val, self.accum_max_q_val, inplace=True)
            else:
                b_scale, b_zero_point = _get_quant_params_from_tensor(wrapped_module.bias, num_bits_params, self.mode)
                self.register_buffer('b_scale', b_scale)
                self.register_buffer('b_zero_point', b_zero_point)
                base_b_q = linear_quantize_clamp(wrapped_module.bias.data, self.b_scale, self.b_zero_point,
                                                 self.params_min_q_val, self.params_max_q_val)
                # Dynamic ranges - save in auxiliary buffer, requantize each time based on dynamic input scale factor
                self.register_buffer('base_b_q', base_b_q)

        if self.mode != LinearQuantMode.SYMMETRIC:
            self.wrapped_module.weight.data += self.w_zero_point

    def get_inputs_quantization_params(self, input):
        if not self.preset_act_stats:
            self.in_0_scale, self.in_0_zero_point = _get_quant_params_from_tensor(
                input, self.num_bits_acts, self.mode, clip=self.clip_acts,
                num_stds=self.clip_n_stds, scale_approx_mult_bits=self.scale_approx_mult_bits)
        return [self.in_0_scale], [self.in_0_zero_point]

    def quantized_forward(self, input_q):
        # See class documentation for quantized calculation details.

        if not self.preset_act_stats:
            self.accum_scale = self.in_0_scale * self.w_scale
            if self.per_channel_wts:
                self.accum_scale = self.accum_scale.squeeze(dim=-1)

            if self.has_bias:
                # Re-quantize bias to match x * w scale: b_q' = (in_scale * w_scale / b_scale) * (b_q + b_zero_point)
                bias_requant_scale = self.accum_scale.squeeze() / self.b_scale
                if self.scale_approx_mult_bits is not None:
                    bias_requant_scale = approx_scale_as_mult_and_shift(bias_requant_scale, self.scale_approx_mult_bits)
                self.wrapped_module.bias.data = linear_quantize_clamp(self.base_b_q + self.b_zero_point,
                                                                      bias_requant_scale, 0,
                                                                      self.accum_min_q_val, self.accum_max_q_val)

        # Note the main terms within the summation is:
        #   (x_q + zp_x) * (w_q + zp_w)
        # In a performance-optimized solution, we would expand the parentheses and perform the computation similar
        # to what is described here:
        #   https://github.com/google/gemmlowp/blob/master/doc/low-precision.md#efficient-handling-of-offsets
        # However, for now we're more concerned with simplicity rather than speed. So we'll just add the zero points
        # to the input and weights and pass those to the wrapped model. Functionally, since at this point we're
        # dealing solely with integer values, the results are the same either way.

        # if self.mode != LinearQuantMode.SYMMETRIC:
        #     input_q += self.in_0_zero_point
        #     self.wrapped_module.weight.data += self.w_zero_point

        input_q += self.in_0_zero_point
        accum = self.wrapped_module.forward(input_q)
        clamp(accum.data, self.accum_min_q_val, self.accum_max_q_val, inplace=True)

        # if self.mode != LinearQuantMode.SYMMETRIC:
        #     self.wrapped_module.weight.data -= self.w_zero_point
        return accum

    def get_output_quantization_params(self, accumulator):
        if self.preset_act_stats:
            return self.output_scale, self.output_zero_point

        y_f = accumulator / self.accum_scale
        return _get_quant_params_from_tensor(y_f, self.num_bits_acts, self.mode, clip=self.clip_acts,
                                             num_stds=self.clip_n_stds,
                                             scale_approx_mult_bits=self.scale_approx_mult_bits)

    def get_accum_to_output_re_quantization_params(self, output_scale, output_zero_point):
        requant_scale = output_scale / self.accum_scale
        if self.scale_approx_mult_bits is not None:
            requant_scale = approx_scale_as_mult_and_shift(requant_scale, self.scale_approx_mult_bits)
        return requant_scale, output_zero_point

    def extra_repr(self):
        tmpstr = 'mode={0}, '.format(str(self.mode).split('.')[1])
        tmpstr += 'num_bits_acts={0}, num_bits_params={1}, num_bits_accum={2}, '.format(self.num_bits_acts,
                                                                                        self.num_bits_params,
                                                                                        self.num_bits_accum)
        tmpstr += 'clip_acts={0}, '.format(_enum_to_str(self.clip_acts))
        if self.clip_acts == ClipMode.N_STD:
            tmpstr += 'num_stds={} '.format(self.clip_n_stds)
        tmpstr += 'per_channel_wts={}, scale_approx_mult_bits={}'.format(self.per_channel_wts,
                                                                         self.scale_approx_mult_bits)
        tmpstr += '\npreset_activation_stats={0}'.format(self.preset_act_stats)
        if self.per_channel_wts:
            tmpstr += '\nw_scale=PerCh, w_zero_point=PerCh'
        else:
            tmpstr += '\nw_scale={0:.4f}, w_zero_point={1:.4f}'.format(self.w_scale.item(), self.w_zero_point.item())
        if self.preset_act_stats:
            tmpstr += '\nin_scale={0:.4f}, in_zero_point={1:.4f}'.format(self.in_0_scale.item(),
                                                                         self.in_0_zero_point.item())
            tmpstr += '\nout_scale={0:.4f}, out_zero_point={1:.4f}'.format(self.output_scale.item(),
                                                                           self.output_zero_point.item())
        elif self.has_bias:
            tmpstr += '\nbase_b_scale={0:.4f}, base_b_zero_point={1:.4f}'.format(self.b_scale.item(),
                                                                                 self.b_zero_point.item())
        return tmpstr


class RangeLinearQuantMatmulWrapper(RangeLinearQuantWrapper):
    """
    Wrapper for quantizing the Matmul/BatchMatmul operation between 2 input tensors.
    output = input1 @ input2
    where:
        input1.shape = (input_batch, input_size)
        input2.shape = (input_size, output_size)
    The mathematical calculation is:
        y_f = i1_f * i2_f
        iN_f = iN_q / scale_iN + zp_iN =>
        y_q = scale_y * y_f + zp_y =  scale_y * (i1_f * i2_f) + zp_y =

                    scale_y
        y_q = ------------------- * ((i1_q + zp_i1) * (i2_q + zp_i2) + zp_y
               scale_x * scale_w
    Args:
        wrapped_module (distiller.modules.Matmul or distiller.modules.BatchMatmul): Module to be wrapped
        num_bits_acts (int): Number of bits used for inputs and output quantization
        num_bits_accum (int): Number of bits allocated for the accumulator of intermediate integer results
        mode (LinearQuantMode): Quantization mode to use (symmetric / asymmetric-signed/unsigned)
        clip_acts (ClipNode): See RangeLinearQuantWrapper
        activation_stats (dict): See RangeLinearQuantWrapper
        clip_n_stds (int): See RangeLinearQuantWrapper
        scale_approx_mult_bits (int): See RangeLinearQuantWrapper
    """
    def __init__(self, wrapped_module, num_bits_acts, num_bits_accum=32,
                 mode=LinearQuantMode.SYMMETRIC, clip_acts=ClipMode.NONE,  activation_stats=None,
                 clip_n_stds=None, scale_approx_mult_bits=None):
        super(RangeLinearQuantMatmulWrapper, self).__init__(wrapped_module, num_bits_acts, num_bits_accum, mode,
                                                                clip_acts, activation_stats, clip_n_stds,
                                                                scale_approx_mult_bits)

        if not isinstance(wrapped_module, (distiller.modules.Matmul, distiller.modules.BatchMatmul)):
            raise ValueError(self.__class__.__name__ + ' can wrap only Matmul modules')
        if self.preset_act_stats:
            self.register_buffer('accum_scale', self.in_0_scale * self.in_1_scale)
        else:
            self.accum_scale = 1

    def get_inputs_quantization_params(self, input0, input1):
        if not self.preset_act_stats:
            self.in_0_scale, self.in_0_zero_point = _get_quant_params_from_tensor(
                input0, self.num_bits_acts, self.mode, clip=self.clip_acts,
                num_stds=self.clip_n_stds, scale_approx_mult_bits=self.scale_approx_mult_bits)
            self.in_1_scale, self.in_1_zero_point = _get_quant_params_from_tensor(
                input0, self.num_bits_acts, self.mode, clip=self.clip_acts,
                num_stds=self.clip_n_stds, scale_approx_mult_bits=self.scale_approx_mult_bits)
        return [self.in_0_scale, self.in_1_scale], [self.in_0_zero_point, self.in_1_zero_point]

    def quantized_forward(self, input0_q, input1_q):
        accum = self.wrapped_module.forward(input0_q + self.in_0_zero_point,
                                            input1_q + self.in_1_zero_point)
        clamp(accum.data, self.accum_min_q_val, self.accum_max_q_val, inplace=True)
        return accum

    def get_output_quantization_params(self, accumulator):
        if self.preset_act_stats:
            return self.output_scale, self.output_zero_point

        y_f = accumulator / self.accum_scale
        return _get_quant_params_from_tensor(y_f, self.num_bits_acts, self.mode, clip=self.clip_acts,
                                             num_stds=self.clip_n_stds,
                                             scale_approx_mult_bits=self.scale_approx_mult_bits)

    def get_accum_to_output_re_quantization_params(self, output_scale, output_zero_point):
        requant_scale = output_scale / self.accum_scale
        if self.scale_approx_mult_bits is not None:
            requant_scale = approx_scale_as_mult_and_shift(requant_scale, self.scale_approx_mult_bits)
        return requant_scale, output_zero_point

    def extra_repr(self):
        tmpstr = 'mode={0}, '.format(str(self.mode).split('.')[1])
        tmpstr += 'num_bits_acts={0},  num_bits_accum={1}, '.format(self.num_bits_acts, self.num_bits_accum)
        tmpstr += 'clip_acts={0}, '.format(_enum_to_str(self.clip_acts))
        if self.clip_acts == ClipMode.N_STD:
            tmpstr += 'num_stds={} '.format(self.clip_n_stds)
        tmpstr += 'scale_approx_mult_bits={}'.format(self.scale_approx_mult_bits)
        tmpstr += '\npreset_activation_stats={0}'.format(self.preset_act_stats)
        if self.preset_act_stats:
            tmpstr += '\nin_0_scale={0:.4f}, in_0_zero_point={1:.4f}'.format(self.in_0_scale.item(),
                                                                         self.in_0_zero_point.item())

            tmpstr += '\nin_1_scale={0:.4f}, in_1_zero_point={1:.4f}'.format(self.in_1_scale.item(),
                                                                         self.in_1_zero_point.item())

            tmpstr += '\nout_scale={0:.4f}, out_zero_point={1:.4f}'.format(self.output_scale.item(),
                                                                           self.output_zero_point.item())
        elif self.has_bias:
            tmpstr += '\nbase_b_scale={0:.4f}, base_b_zero_point={1:.4f}'.format(self.b_scale.item(),
                                                                                 self.b_zero_point.item())
        return tmpstr


class NoStatsError(NotImplementedError):
    pass


class RangeLinearQuantConcatWrapper(RangeLinearQuantWrapper):
    def __init__(self, wrapped_module, num_bits_acts, mode=LinearQuantMode.SYMMETRIC, clip_acts=ClipMode.NONE,
                 activation_stats=None, clip_n_stds=None, scale_approx_mult_bits=None):
        if not isinstance(wrapped_module, distiller.modules.Concat):
            raise ValueError(self.__class__.__name__ + ' can only wrap distiller.modules.Concat modules')

        if not activation_stats:
            raise NoStatsError(self.__class__.__name__ +
                               ' must get activation stats, dynamic quantization not supported')

        super(RangeLinearQuantConcatWrapper, self).__init__(wrapped_module, num_bits_acts, mode=mode,
                                                            clip_acts=clip_acts, activation_stats=activation_stats,
                                                            clip_n_stds=clip_n_stds,
                                                            scale_approx_mult_bits=scale_approx_mult_bits)

        if self.preset_act_stats:
            # For concatenation to make sense, we need to match all the inputs' scales, so we
            # set a re-scale factor based on the preset output scale
            for idx, in_scale in enumerate(self.inputs_scales()):
                requant_scale = self.output_scale / in_scale
                if self.scale_approx_mult_bits is not None:
                    requant_scale = approx_scale_as_mult_and_shift(requant_scale, self.scale_approx_mult_bits)
                self.register_buffer('in_{0}_requant_scale'.format(idx), requant_scale)

    def inputs_requant_scales(self):
        if not self.preset_act_stats:
            raise RuntimeError('Input quantization parameter iterators only available when activation stats were given')
        for idx in range(self.num_inputs):
            name = 'in_{0}_requant_scale'.format(idx)
            yield getattr(self, name)

    def get_inputs_quantization_params(self, *inputs):
        return self.inputs_scales(), self.inputs_zero_points()

    def quantized_forward(self, *inputs_q):
        # Re-quantize all inputs based to the same range (the output range)
        inputs_re_q = [linear_quantize_clamp(input_q + zp, requant_scale, self.output_zero_point,
                                             self.acts_min_q_val, self.acts_max_q_val, inplace=False)
                       for input_q, requant_scale, zp in zip(inputs_q, self.inputs_requant_scales(),
                                                             self.inputs_zero_points())]
        return self.wrapped_module(*inputs_re_q)

    def get_output_quantization_params(self, accumulator):
        return self.output_scale, self.output_zero_point

    def get_accum_to_output_re_quantization_params(self, output_scale, output_zero_point):
        # Nothing to do here, since we already re-quantized in quantized_forward prior to the actual concatenation
        return 1., 0.


class RangeLinearQuantEltwiseAddWrapper(RangeLinearQuantWrapper):
    def __init__(self, wrapped_module, num_bits_acts, mode=LinearQuantMode.SYMMETRIC, clip_acts=ClipMode.NONE,
                 activation_stats=None, clip_n_stds=None, scale_approx_mult_bits=None):
        if not isinstance(wrapped_module, distiller.modules.EltwiseAdd):
            raise ValueError(self.__class__.__name__ + ' can only wrap distiller.modules.EltwiseAdd modules')

        if not activation_stats:
            raise NoStatsError(self.__class__.__name__ +
                               ' must get activation stats, dynamic quantization not supported')

        super(RangeLinearQuantEltwiseAddWrapper, self).__init__(wrapped_module, num_bits_acts, mode=mode,
                                                                clip_acts=clip_acts, activation_stats=activation_stats,
                                                                clip_n_stds=clip_n_stds,
                                                                scale_approx_mult_bits=scale_approx_mult_bits)

        if self.preset_act_stats:
            # For addition to make sense, all input scales must match. So we set a re-scale factor according
            # to the preset output scale
            requant_scales = [self.output_scale / in_scale for in_scale in self.inputs_scales()]
            if scale_approx_mult_bits is not None:
                requant_scales = [approx_scale_as_mult_and_shift(requant_scale, scale_approx_mult_bits)
                                  for requant_scale in requant_scales]
            for idx, requant_scale in enumerate(requant_scales):
                self.register_buffer('in_{0}_requant_scale'.format(idx), requant_scale)

    def inputs_requant_scales(self):
        if not self.preset_act_stats:
            raise RuntimeError('Input quantization parameter iterators only available when activation stats were given')
        for idx in range(self.num_inputs):
            name = 'in_{0}_requant_scale'.format(idx)
            yield getattr(self, name)

    def get_inputs_quantization_params(self, *inputs):
        return self.inputs_scales(), self.inputs_zero_points()

    def quantized_forward(self, *inputs_q):
        # Re-scale inputs to the accumulator range
        inputs_re_q = [linear_quantize_clamp(input_q + zp, requant_scale, 0,
                                             self.accum_min_q_val, self.accum_max_q_val, inplace=False)
                       for input_q, requant_scale, zp in zip(inputs_q, self.inputs_requant_scales(),
                                                             self.inputs_zero_points())]
        accum = self.wrapped_module(*inputs_re_q)
        clamp(accum.data, self.accum_min_q_val, self.accum_max_q_val, inplace=True)

        return accum

    def get_output_quantization_params(self, accumulator):
        return self.output_scale, self.output_zero_point

    def get_accum_to_output_re_quantization_params(self, output_scale, output_zero_point):
        return 1., self.output_zero_point


class RangeLinearQuantEltwiseMultWrapper(RangeLinearQuantWrapper):
    def __init__(self, wrapped_module, num_bits_acts, mode=LinearQuantMode.SYMMETRIC, clip_acts=ClipMode.NONE,
                 activation_stats=None, clip_n_stds=None, scale_approx_mult_bits=None):
        if not isinstance(wrapped_module, distiller.modules.EltwiseMult):
            raise ValueError(self.__class__.__name__ + ' can only wrap distiller.modules.EltwiseMult modules')

        if not activation_stats:
            raise NoStatsError(self.__class__.__name__ +
                               ' must get activation stats, dynamic quantization not supported')

        super(RangeLinearQuantEltwiseMultWrapper, self).__init__(wrapped_module, num_bits_acts, mode=mode,
                                                                 clip_acts=clip_acts, activation_stats=activation_stats,
                                                                 clip_n_stds=clip_n_stds,
                                                                 scale_approx_mult_bits=scale_approx_mult_bits)

        if self.preset_act_stats:
            self.register_buffer('accum_scale', reduce(lambda x, y: x * y, self.inputs_scales()))

    def get_inputs_quantization_params(self, *inputs):
        return self.inputs_scales(), self.inputs_zero_points()

    def quantized_forward(self, *inputs_q):
        if self.mode != LinearQuantMode.SYMMETRIC:
            for input_q, zp in zip(inputs_q, self.inputs_zero_points()):
                input_q += zp

        accum = self.wrapped_module(*inputs_q)
        clamp(accum.data, self.accum_min_q_val, self.accum_max_q_val, inplace=True)

        return accum

    def get_output_quantization_params(self, accumulator):
        return self.output_scale, self.output_zero_point

    def get_accum_to_output_re_quantization_params(self, output_scale, output_zero_point):
        requant_scale = output_scale / self.accum_scale
        if self.scale_approx_mult_bits is not None:
            requant_scale = approx_scale_as_mult_and_shift(requant_scale, self.scale_approx_mult_bits)
        return requant_scale, output_zero_point


class FP16Wrapper(nn.Module):
    """
    A wrapper that replaces a module with a half precision version.

    Args:
        module (nn.Module): The module to be replaced.
        convert_input (:obj:`bool`, optional): Specifies whether an input conversion
            to fp16 is required for forward. Default: True.
        return_fp32 (:obj:`bool`, optional): Specifies whether the output needs
            to be converted back to fp32. Default: True.
    """
    def __init__(self, module: nn.Module, convert_input=True, return_fp32=True):
        super(FP16Wrapper, self).__init__()
        self.wrapped_module = module.half()
        self.return_fp32 = return_fp32
        self.convert_input_fp16 = convert_input

    def forward(self, *input):
        if self.convert_input_fp16:
            input = distiller.convert_tensors_recursively_to(input, dtype=torch.float16)

        result = self.wrapped_module(*input)
        if self.return_fp32:
            return distiller.convert_tensors_recursively_to(result, dtype=torch.float32)

        return result


class RangeLinearEmbeddingWrapper(nn.Module):
    def __init__(self, wrapped_module, num_bits, mode=LinearQuantMode.SYMMETRIC, stats=None):
        if not isinstance(wrapped_module, nn.Embedding):
            raise ValueError(self.__class__.__name__ + ' can only wrap torch.nn.Embedding modules')

        super(RangeLinearEmbeddingWrapper, self).__init__()

        self.min_q_val, self.max_q_val = get_quantized_range(num_bits,
                                                             signed=mode != LinearQuantMode.ASYMMETRIC_UNSIGNED)

        if stats is None:
            w_scale, w_zero_point = _get_quant_params_from_tensor(wrapped_module.weight, num_bits, self.mode)
        else:
            w_scale, w_zero_point = _get_quant_params_from_stats_dict(stats['output'], num_bits, mode)

        device = wrapped_module.weight.device

        self.register_buffer('w_scale', w_scale.to(device))
        self.register_buffer('w_zero_point', w_zero_point.to(device))
        linear_quantize_clamp(wrapped_module.weight.data, self.w_scale, self.w_zero_point, self.min_q_val,
                              self.max_q_val, inplace=True)

        self.wrapped_module = wrapped_module

    def forward(self, input):
        out_q = self.wrapped_module(input)
        out_f = linear_dequantize(out_q, self.w_scale, self.w_zero_point, inplace=True)
        return out_f


class RangeLinearQuantSoftmaxWrapper(RangeLinearQuantWrapper):
    """
    Wrapper for nn.Softmax.
    TODO - implement for integer types.
    """
    def __init__(self, wrapped_module, num_bits_acts, mode=LinearQuantMode.SYMMETRIC, clip_acts=ClipMode.NONE,
                 activation_stats=None, clip_n_stds=None):
        raise NotImplementedError("Quantizing Softmax to integer representation is not supported yet.")
        # if not isinstance(wrapped_module, nn.Softmax):
        #     raise ValueError(self.__class__.__name__ + ' can only wrap nn.Softmax modules')
        #
        # if not activation_stats:
        #     raise NoStatsError(self.__class__.__name__ +
        #                        ' must get activation stats, dynamic quantization not supported')
        #
        # super(RangeLinearQuantSoftmaxWrapper, self).__init__(wrapped_module, num_bits_acts, mode=mode,
        #                                                      clip_acts=clip_acts, activation_stats=activation_stats,
        #                                                      clip_n_stds=clip_n_stds)
        # pass

    def get_inputs_quantization_params(self, *inputs):
        pass

    def quantized_forward(self, *inputs_q):
        pass

    def get_output_quantization_params(self, accumulator):
        pass

    def get_accum_to_output_re_quantization_params(self, output_scale, output_zero_point):
        pass


class PostTrainLinearQuantizer(Quantizer):
    """
    Applies range-based linear quantization to a model.
    This quantizer is expected to be executed at evaluation only, on a pre-trained model
    Currently, the following Modules are supported: torch.nn.Conv2d, torch.nn.Linear

    Args:
        model (torch.nn.Module): Model to be quantized
        bits_activations/parameters/accum (int): Number of bits to be used when quantizing each tensor type
        overrides (:obj:`OrderedDict`, optional): Overrides the layers quantization settings.
        mode (LinearQuantMode): Quantization mode to use (symmetric / asymmetric-signed / unsigned)
        clip_acts (ClipMode): Activations clipping mode to use
        per_channel_wts (bool): Enable quantization of weights using separate quantization parameters per
            output channel
        model_activation_stats (str / dict / OrderedDict): Either a path to activation stats YAML file, or a dictionary
            containing the stats. The stats are used for static calculation of quantization parameters.
            The dict should be in the format exported by distiller.data_loggers.QuantCalibrationStatsCollector.
            If None then parameters are calculated dynamically.
        fp16 (bool): Set to True to convert modules to half precision.
        clip_n_stds (float): When clip_acts == ClipMode.N_STD, this is the number of standard deviations to use
        scale_approx_mult_bits (int): If not None, scale factors will be approximated using an integer multiplication
            followed by a bit-wise shift. This eliminates floating-point scale factors, replacing them with integer
            calculations.
            If None, scale factors will be kept in their original FP32 values.
    Note:
        If fp16 is set to True, all the layers (except those overridden in `overrides`) will be converted
        to half precision, regardless of bits_activations/parameters/accum.
    """
    def __init__(self, model, bits_activations=8, bits_parameters=8, bits_accum=32,
                 overrides=None, mode=LinearQuantMode.SYMMETRIC, clip_acts=ClipMode.NONE,
                 per_channel_wts=False, model_activation_stats=None, fp16=False, clip_n_stds=None,
                 scale_approx_mult_bits=None):
        super(PostTrainLinearQuantizer, self).__init__(model, bits_activations=bits_activations,
                                                       bits_weights=bits_parameters, bits_bias=bits_accum,
                                                       overrides=overrides, train_with_fp_copy=False)

        mode = verify_quant_mode(mode)
        clip_acts = verify_clip_mode(clip_acts)
        if clip_acts == ClipMode.N_STD and clip_n_stds is None:
            raise ValueError('clip_n_stds must not be None when clip_acts set to N_STD')

        if model_activation_stats is not None:
            if isinstance(model_activation_stats, str):
                if not os.path.isfile(model_activation_stats):
                    raise ValueError("Model activation stats file not found at: " + model_activation_stats)
                msglogger.info('Loading activation stats from: ' + model_activation_stats)
                with open(model_activation_stats, 'r') as stream:
                    model_activation_stats = distiller.utils.yaml_ordered_load(stream)
            elif not isinstance(model_activation_stats, (dict, OrderedDict)):
                raise TypeError('model_activation_stats must either be a string, a dict / OrderedDict or None')
        else:
            msglogger.warning("\nWARNING:\nNo stats file passed - Dynamic quantization will be used\n"
                              "At the moment, this mode isn't as fully featured as stats-based quantization, and "
                              "the accuracy results obtained are likely not as representative of real-world results."
                              "\nSpecifically:\n"
                              "  * Not all modules types are supported in this mode. Unsupported modules will remain "
                              "in FP32.\n"
                              "  * Optimizations for quantization of layers followed by Relu/Tanh/Sigmoid are only "
                              "supported when statistics are used.\nEND WARNING\n")

        self.model.quantizer_metadata = {'type': type(self),
                                         'params': {'bits_activations': bits_activations,
                                                    'bits_parameters': bits_parameters,
                                                    'bits_accum': bits_accum,
                                                    'mode': str(mode).split('.')[1],
                                                    'clip_acts': _enum_to_str(clip_acts),
                                                    'clip_n_stds': clip_n_stds,
                                                    'per_channel_wts': per_channel_wts,
                                                    'fp16': fp16,
                                                    'scale_approx_mult_bits': scale_approx_mult_bits}}

        def replace_param_layer(module, name, qbits_map, per_channel_wts=per_channel_wts,
                                mode=mode, fp16=fp16, scale_approx_mult_bits=scale_approx_mult_bits,
                                clip_acts=clip_acts, clip_n_stds=clip_n_stds):
            if fp16:
                return FP16Wrapper(module)
            norm_name = distiller.utils.normalize_module_name(name)
            clip_acts = verify_clip_mode(clip_acts)
            return RangeLinearQuantParamLayerWrapper(module, qbits_map[name].acts, qbits_map[name].wts,
                                                     num_bits_accum=self.bits_accum, mode=mode, clip_acts=clip_acts,
                                                     per_channel_wts=per_channel_wts,
                                                     activation_stats=self.model_activation_stats.get(norm_name, None),
                                                     clip_n_stds=clip_n_stds,
                                                     scale_approx_mult_bits=scale_approx_mult_bits)

        def replace_non_param_layer(wrapper_type, module, name, qbits_map, fp16=fp16,
                                    scale_approx_mult_bits=scale_approx_mult_bits,
                                    clip_acts=clip_acts, clip_n_stds=clip_n_stds):
            if fp16:
                return FP16Wrapper(module)
            norm_name = distiller.utils.normalize_module_name(name)
            clip_acts = verify_clip_mode(clip_acts)
            try:
                return wrapper_type(module, qbits_map[name].acts, mode=mode, clip_acts=clip_acts,
                                    activation_stats=self.model_activation_stats.get(norm_name, None),
                                    clip_n_stds=clip_n_stds, scale_approx_mult_bits=scale_approx_mult_bits)
            except NoStatsError:
                msglogger.warning('WARNING: {0} - quantization of {1} without stats not supported. '
                                  'Keeping the original FP32 module'.format(name, module.__class__.__name__))
                return module

        def replace_embedding(module, name, qbits_map, fp16=fp16):
            if fp16:
                return FP16Wrapper(module, convert_input=False)
            norm_name = distiller.utils.normalize_module_name(name)
            return RangeLinearEmbeddingWrapper(module, qbits_map[name].wts, mode=mode,
                                               stats=self.model_activation_stats.get(norm_name, None))

        self.clip_acts = clip_acts
        self.clip_n_stds = clip_n_stds
        self.model_activation_stats = model_activation_stats or {}
        self.bits_accum = bits_accum
        self.mode = mode

        self.replacement_factory[nn.Conv2d] = replace_param_layer
        self.replacement_factory[nn.Linear] = replace_param_layer

        factory_concat = partial(
            replace_non_param_layer, RangeLinearQuantConcatWrapper)
        factory_eltwiseadd = partial(
            replace_non_param_layer, RangeLinearQuantEltwiseAddWrapper)
        factory_eltwisemult = partial(
            replace_non_param_layer, RangeLinearQuantEltwiseMultWrapper)
        factory_matmul = partial(
            replace_non_param_layer, RangeLinearQuantMatmulWrapper)

        update_wrapper(factory_concat, replace_non_param_layer)
        update_wrapper(factory_eltwiseadd, replace_non_param_layer)
        update_wrapper(factory_eltwisemult, replace_non_param_layer)
        update_wrapper(factory_matmul, replace_non_param_layer)

        self.replacement_factory[distiller.modules.Concat] = factory_concat
        self.replacement_factory[distiller.modules.EltwiseAdd] = factory_eltwiseadd
        self.replacement_factory[distiller.modules.EltwiseMult] = factory_eltwisemult
        self.replacement_factory[distiller.modules.Matmul] = factory_matmul
        self.replacement_factory[distiller.modules.BatchMatmul] = factory_matmul
        self.replacement_factory[nn.Embedding] = replace_embedding

        if hasattr(msglogger, 'logdir'):
            self.save_per_layer_parameters(msglogger.logdir)

    @classmethod
    def from_args(cls, model, args):
        """
        Returns an instance of PostTrainLinearQuantizer based on the set command-line arguments that are
        given by add_post_train_quant_args()
        """
        if args.qe_config_file:
            return distiller.config_component_from_file_by_class(model, args.qe_config_file,
                                                                 'PostTrainLinearQuantizer')
        else:
            overrides = OrderedDict(
                [(layer, OrderedDict([('clip_acts', 'NONE')]))
                 for layer in args.qe_no_clip_layers]
            )
            return cls(model,
                       bits_activations=args.qe_bits_acts,
                       bits_parameters=args.qe_bits_wts,
                       bits_accum=args.qe_bits_accum,
                       mode=args.qe_mode,
                       clip_acts=args.qe_clip_acts,
                       per_channel_wts=args.qe_per_channel,
                       model_activation_stats=args.qe_stats_file,
                       clip_n_stds=args.qe_clip_n_stds,
                       scale_approx_mult_bits=args.qe_scale_approx_bits,
                       overrides=overrides)
<<<<<<< HEAD
=======

    def save_per_layer_parameters(self, save_dir=''):
        defaults = OrderedDict(self.model.quantizer_metadata['params'])
        defaults.pop('bits_activations')
        defaults.pop('bits_parameters')
        defaults.pop('bits_accum')
        out = OrderedDict()
        for n, m in self.model.named_modules():
            if distiller.has_children(m):
                continue
            qbits = self.module_qbits_map[n]
            d = OrderedDict()
            d['bits_activations'] = qbits.acts
            d['bits_weights'] = qbits.wts
            d['bits_bias'] = qbits.bias
            for k, v in defaults.items():
                actual_v = self.module_overrides_map[n].get(k, v)
                d[k] = actual_v
            out[n] = d
        save_path = os.path.join(save_dir, 'layer_quant_params.yaml')
        distiller.yaml_ordered_save(save_path, out)
        msglogger.info('Per-layer quantization parameters saved to ' + save_path)

    def prepare_model(self, dummy_input=None):
        self.has_bidi_distiller_lstm = any(isinstance(m, distiller.modules.DistillerLSTM) and m.bidirectional for
                                           _, m in self.model.named_modules())
        if self.has_bidi_distiller_lstm:
            warnings.warn('Model contains a bidirectional DistillerLSTM module. '
                          'Automatic BN folding and statistics optimization based on tracing is not yet '
                          'supported for models containing such modules.\n'
                          'Will perform specific optimization for the DistillerLSTM modules, but any other potential '
                          'opportunities for optimization in the model will be ignored.', UserWarning)
            # Setting dummy_input to None to make sure SummaryGraph won't be called
            dummy_input = None
        elif dummy_input is None:
            raise ValueError('PostTrainLinearQuantizer requires dummy input in order to perform certain optimizations')
        super(PostTrainLinearQuantizer, self).prepare_model(dummy_input)

    def _pre_prepare_model(self, dummy_input):
        if not self.has_bidi_distiller_lstm:
            self._apply_bn_folding(dummy_input)
            self._apply_activation_stats_fusions()
        else:
            self._apply_bidi_distiller_lstm_stats_fusion()

        if hasattr(msglogger, 'logdir'):
            save_path = os.path.join(msglogger.logdir, 'quant_stats_after_prepare_model.yaml')
            distiller.yaml_ordered_save(save_path, self.model_activation_stats)
            msglogger.info('Updated stats saved to ' + save_path)

    def _clip_stats(self, entry, min_val, max_val):
        if entry['max'] < min_val:
            entry['min'] = entry['avg_min'] = entry['max'] = entry['avg_max'] = min_val
        elif entry['min'] > max_val:
            entry['min'] = entry['avg_min'] = entry['max'] = entry['avg_max'] = max_val
        else:
            entry['min'] = max(min_val, entry['min'])
            entry['avg_min'] = max(min_val, entry['avg_min'])
            entry['max'] = min(max_val, entry['max'])
            entry['avg_max'] = min(max_val, entry['avg_max'])

    def _apply_bn_folding(self, dummy_input):
        msglogger.info('Applying batch-norm folding ahead of post-training quantization')
        mt.fold_batch_norms_inference(self.model, adjacency_map=self.adjacency_map)

        # After BN folding model need to re-generate the adjacency map
        summary_graph = distiller.SummaryGraph(self.model, dummy_input)
        self.adjacency_map = summary_graph.adjacency_map(dedicated_modules_only=False)

        if not self.model_activation_stats:
            msglogger.info("No activation stats - skipping optimizations for modules followed by Relu/Tanh/Sigmoid")
            return

        # Update the activation stats to reflect BN folding
        msglogger.info('Propagating output statistics from BN modules to folded modules')
        named_modules = OrderedDict(self.model.named_modules())
        model_stats = self.model_activation_stats
        for n, m in named_modules.items():
            try:
                # Look for the mark left by distiller.model_transforms.fold_batch_norms
                folded_bn_module = distiller.normalize_module_name(m.fused_modules[0])
                # Propagate the output stats of the folded BN module to this module
                # If stats were collected after folding was applied, then stats for the BN module won't exist,
                # in which case we just move on
                model_stats[distiller.normalize_module_name(n)]['output'] = model_stats.pop(folded_bn_module)['output']
                msglogger.debug('  {} --> {}'.format(folded_bn_module, n))
            except (AttributeError, KeyError):
                continue

    def _apply_activation_stats_fusions(self):
        # Now we look for certain "fusions" of layers and activations
        # We modify stats to make sure we quantize only the ranges relevant to the activation function
        # By doing so we reduce quantization error while still keeping all
        msglogger.info('Optimizing output statistics for modules followed by ReLU/Tanh/Sigmoid')

        named_modules = OrderedDict(self.model.named_modules())
        model_stats = self.model_activation_stats
        for n, m in named_modules.items():
            if distiller.has_children(m) or n not in self.adjacency_map or len(self.adjacency_map[n].successors) != 1:
                continue
            successor = self.adjacency_map[n].successors[0]
            n = distiller.normalize_module_name(n)
            m_stats = model_stats[n]

            succ_type = successor.type
            succ_stats = model_stats.get(distiller.normalize_module_name(successor.name), None)
            if succ_type == 'Split':
                # Handling case where layer output is split, with each chunk going into an activation function
                # This pattern occurs in LSTM, for example. If all the activations are "similar", we can still
                # optimize the quantization ranges of the output of the layer prior to the split
                post_split_ops = self.adjacency_map[successor.name].successors
                if all(op.type == 'Relu' for op in post_split_ops):
                    succ_type = 'Relu'
                elif all(op.type == 'Tanh' for op in post_split_ops):
                    # Tanh non-saturated input range is smaller than sigmoid, so we try this first
                    succ_type = 'Tanh'
                elif all(op.type in ('Sigmoid', 'Tanh') for op in post_split_ops):
                    # If we have both sigmoid and tanh (as in LSTM), we can go with sigmoid
                    succ_type = 'Sigmoid'
                succ_stats = None

            if succ_type == 'Relu':
                # ReLU zeros out all negative values, so there's no need to quantize them
                msglogger.debug('  Module {} followed by Relu, updating stats'.format(n))
                if succ_stats is not None:
                    m_stats['output'] = deepcopy(succ_stats['output'])
                    succ_stats['inputs'][0] = deepcopy(succ_stats['output'])
                else:
                    msglogger.debug("    Relu op not a module or post-split, can't update mean and std".format(n))
                    self._clip_stats(m_stats['output'], 0., m_stats['output']['max'])
            elif succ_type == 'Sigmoid' or succ_type == 'Tanh':
                # Tanh / Sigmoid saturate at ~4 / ~6 respectively. No need to quantize their inputs outside
                # of these ranges
                msglogger.debug('  Module {} followed by {}, updating stats'.format(n, succ_type))
                sat_val = 4. if succ_type == 'Tanh' else 6.
                self._clip_stats(m_stats['output'], -sat_val, sat_val)
                if succ_stats is not None:
                    succ_stats['inputs'][0] = deepcopy(m_stats['output'])

    def _apply_bidi_distiller_lstm_stats_fusion(self):
        distiller_lstm_cells = [n for n, m in self.model.named_modules() if
                                isinstance(m, distiller.modules.DistillerLSTMCell)]

        for name in distiller_lstm_cells:
            name += '.eltwiseadd_gate'
            msglogger.debug('  Module {} followed by Sigmoid, updating stats'.format(name))
            sat_val = 6.
            self._clip_stats(self.model_activation_stats[name]['output'], -sat_val, sat_val)
>>>>>>> db531db8


###############################################################################
# Quantization-aware training
###############################################################################


def update_ema(biased_ema, value, decay, step):
    biased_ema = biased_ema * decay + (1 - decay) * value
    unbiased_ema = biased_ema / (1 - decay ** step)  # Bias correction
    return biased_ema, unbiased_ema


def inputs_quantize_wrapped_forward(self, input):
    input = self.inputs_quant(input)
    return self.original_forward(input)


class FakeLinearQuantization(nn.Module):
    def __init__(self, num_bits=8, mode=LinearQuantMode.SYMMETRIC, ema_decay=0.999, dequantize=True, inplace=False):
        super(FakeLinearQuantization, self).__init__()

        self.num_bits = num_bits
        self.mode = mode
        self.dequantize = dequantize
        self.inplace = inplace

        # We track activations ranges with exponential moving average, as proposed by Jacob et al., 2017
        # https://arxiv.org/abs/1712.05877
        # We perform bias correction on the EMA, so we keep both unbiased and biased values and the iterations count
        # For a simple discussion of this see here:
        # https://www.coursera.org/lecture/deep-neural-network/bias-correction-in-exponentially-weighted-averages-XjuhD
        self.register_buffer('ema_decay', torch.tensor(ema_decay))
        self.register_buffer('tracked_min_biased', torch.zeros(1))
        self.register_buffer('tracked_min', torch.zeros(1))
        self.register_buffer('tracked_max_biased', torch.zeros(1))
        self.register_buffer('tracked_max', torch.zeros(1))
        self.register_buffer('iter_count', torch.zeros(1))
        self.register_buffer('scale', torch.ones(1))
        self.register_buffer('zero_point', torch.zeros(1))

    def forward(self, input):
        # We update the tracked stats only in training
        #
        # Due to the way DataParallel works, we perform all updates in-place so the "main" device retains
        # its updates. (see https://pytorch.org/docs/stable/nn.html#dataparallel)
        # However, as it is now, the in-place update of iter_count causes an error when doing
        # back-prop with multiple GPUs, claiming a variable required for gradient calculation has been modified
        # in-place. Not clear why, since it's not used in any calculations that keep a gradient.
        # It works fine with a single GPU. TODO: Debug...
        if self.training:
            with torch.no_grad():
                current_min, current_max = get_tensor_min_max(input)
            self.iter_count += 1
            self.tracked_min_biased.data, self.tracked_min.data = update_ema(self.tracked_min_biased.data,
                                                                             current_min, self.ema_decay,
                                                                             self.iter_count)
            self.tracked_max_biased.data, self.tracked_max.data = update_ema(self.tracked_max_biased.data,
                                                                             current_max, self.ema_decay,
                                                                             self.iter_count)

        if self.mode == LinearQuantMode.SYMMETRIC:
            max_abs = max(abs(self.tracked_min), abs(self.tracked_max))
            actual_min, actual_max = -max_abs, max_abs
            if self.training:
                self.scale.data, self.zero_point.data = symmetric_linear_quantization_params(self.num_bits, max_abs)
        else:
            actual_min, actual_max = self.tracked_min, self.tracked_max
            signed = self.mode == LinearQuantMode.ASYMMETRIC_SIGNED
            if self.training:
                self.scale.data, self.zero_point.data = asymmetric_linear_quantization_params(self.num_bits,
                                                                                              self.tracked_min,
                                                                                              self.tracked_max,
                                                                                              signed=signed)

        input = clamp(input, actual_min.item(), actual_max.item(), False)
        input = LinearQuantizeSTE.apply(input, self.scale, self.zero_point, self.dequantize, False)

        return input

    def extra_repr(self):
        mode_str = str(self.mode).split('.')[1]
        return 'mode={0}, num_bits={1}, ema_decay={2:.4f})'.format(mode_str, self.num_bits, self.ema_decay)


class FakeQuantizationWrapper(nn.Module):
    def __init__(self, wrapped_module, num_bits, quant_mode, ema_decay):
        super(FakeQuantizationWrapper, self).__init__()
        self.wrapped_module = wrapped_module
        self.fake_q = FakeLinearQuantization(num_bits, quant_mode, ema_decay, dequantize=True,
                                             inplace=getattr(wrapped_module, 'inplace', False))

    def forward(self, *input):
        res = self.wrapped_module(*input)
        res = self.fake_q(res)
        return res


class QuantAwareTrainRangeLinearQuantizer(Quantizer):
    def __init__(self, model, optimizer=None, bits_activations=32, bits_weights=32, bits_bias=32,
                 overrides=None, mode=LinearQuantMode.SYMMETRIC, ema_decay=0.999, per_channel_wts=False,
                 quantize_inputs=True, num_bits_inputs=None):
        super(QuantAwareTrainRangeLinearQuantizer, self).__init__(model, optimizer=optimizer,
                                                                  bits_activations=bits_activations,
                                                                  bits_weights=bits_weights,
                                                                  bits_bias=bits_bias,
                                                                  overrides=overrides,
                                                                  train_with_fp_copy=True)

        mode = verify_quant_mode(mode)

        self.model.quantizer_metadata['params']['mode'] = str(mode).split('.')[1]
        self.model.quantizer_metadata['params']['ema_decay'] = ema_decay
        self.model.quantizer_metadata['params']['per_channel_wts'] = per_channel_wts
        self.model.quantizer_metadata['params']['quantize_inputs'] = quantize_inputs

        # Keeping some parameters for input quantization
        self.quantize_inputs = quantize_inputs
        if num_bits_inputs is not None:
            self.num_bits_inputs = num_bits_inputs
        else:
            self.num_bits_inputs = bits_activations
        self.mode = mode
        self.decay = ema_decay
        self.per_channel_wts = per_channel_wts

        def linear_quantize_param(param_fp, param_meta):
            m = param_meta.module
            # We don't quantize the learned weights of embedding layers per-channel, because they're used
            # as inputs in subsequent layers and we don't support per-channel activations quantization yet
            perch = not isinstance(m, nn.Embedding) and per_channel_wts and param_fp.dim() in [2, 4]

            with torch.no_grad():
                scale, zero_point = _get_quant_params_from_tensor(param_fp, param_meta.num_bits, mode,
                                                                  per_channel=perch)
            setattr(m, param_meta.q_attr_name + '_scale', scale)
            setattr(m, param_meta.q_attr_name + '_zero_point', zero_point)
            out = LinearQuantizeSTE.apply(param_fp, scale, zero_point, True, False)
            return out

        def activation_replace_fn(module, name, qbits_map):
            bits_acts = qbits_map[name].acts
            if bits_acts is None:
                return module
            return FakeQuantizationWrapper(module, bits_acts, mode, ema_decay)

        self.param_quantization_fn = linear_quantize_param

        self.activation_replace_fn = activation_replace_fn
        self.replacement_factory[nn.ReLU] = self.activation_replace_fn

    def _post_prepare_model(self):
        if self.quantize_inputs:
            if isinstance(self.model, nn.DataParallel):
                m = self.model.module
            else:
                m = self.model

            m.inputs_quant = FakeLinearQuantization(self.num_bits_inputs, self.mode, self.decay,
                                                    dequantize=True, inplace=False)
            m.__class__.original_forward = m.__class__.forward
            m.__class__.forward = inputs_quantize_wrapped_forward

        # Prepare scale and zero point buffers in modules where parameters are being quantized
        # We're calculating "dummy" scale and zero point just to get their dimensions
        for ptq in self.params_to_quantize:
            m = ptq.module
            param_fp = getattr(m, ptq.fp_attr_name)
            perch = not isinstance(m, nn.Embedding) and self.per_channel_wts and param_fp.dim() in [2, 4]
            with torch.no_grad():
                scale, zero_point = _get_quant_params_from_tensor(param_fp, ptq.num_bits, self.mode,
                                                                  per_channel=perch)
            m.register_buffer(ptq.q_attr_name + '_scale', torch.ones_like(scale))
            m.register_buffer(ptq.q_attr_name + '_zero_point', torch.zeros_like(zero_point))<|MERGE_RESOLUTION|>--- conflicted
+++ resolved
@@ -413,11 +413,7 @@
         per_channel_wts (bool): Enable quantization of weights using separate quantization parameters per
             output channel
         activation_stats (dict): See RangeLinearQuantWrapper
-<<<<<<< HEAD
-        clip_n_stds (int or float): See RangeLinearQuantWrapper
-=======
-        clip_n_stds (float): See RangeLinearQuantWrapper
->>>>>>> db531db8
+        clip_n_stds (int): See RangeLinearQuantWrapper
         scale_approx_mult_bits (int): See RangeLinearQuantWrapper
     """
     def __init__(self, wrapped_module, num_bits_acts, num_bits_params, num_bits_accum=32,
@@ -1058,8 +1054,6 @@
                        clip_n_stds=args.qe_clip_n_stds,
                        scale_approx_mult_bits=args.qe_scale_approx_bits,
                        overrides=overrides)
-<<<<<<< HEAD
-=======
 
     def save_per_layer_parameters(self, save_dir=''):
         defaults = OrderedDict(self.model.quantizer_metadata['params'])
@@ -1208,7 +1202,6 @@
             msglogger.debug('  Module {} followed by Sigmoid, updating stats'.format(name))
             sat_val = 6.
             self._clip_stats(self.model_activation_stats[name]['output'], -sat_val, sat_val)
->>>>>>> db531db8
 
 
 ###############################################################################
