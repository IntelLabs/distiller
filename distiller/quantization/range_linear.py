#
# Copyright (c) 2018 Intel Corporation
#
# Licensed under the Apache License, Version 2.0 (the "License");
# you may not use this file except in compliance with the License.
# You may obtain a copy of the License at
#
#      http://www.apache.org/licenses/LICENSE-2.0
#
# Unless required by applicable law or agreed to in writing, software
# distributed under the License is distributed on an "AS IS" BASIS,
# WITHOUT WARRANTIES OR CONDITIONS OF ANY KIND, either express or implied.
# See the License for the specific language governing permissions and
# limitations under the License.
#

import torch.nn as nn
import torch.nn.functional as f
import numpy as np
import argparse
from enum import Enum
from collections import OrderedDict, namedtuple
from functools import reduce, partial, update_wrapper
import logging
import os
from copy import deepcopy
import warnings

import distiller
import distiller.utils
from .quantizer import Quantizer, QBits
from .q_utils import *
from .sim_bn_fold import SimulatedFoldedBatchNorm
import distiller.modules
import distiller.model_transforms as mt
from . import pytorch_quant_conversion as pytqc

import torch.quantization
import torch.nn.quantized as nnq
import torch.nn.intrinsic.quantized as nniq

msglogger = logging.getLogger()


def _quant_param_to_str(val):
    if isinstance(val, torch.Tensor):
        if val.numel() > 1:
            return 'PerCh'
        else:
            return '{:.6f}'.format(val.item())
    return '{:.6f}'.format(val)


def _enum_to_str(enum_val):
    # TODO: This can probably be removed
    if isinstance(enum_val, str): # temporary fix
        return enum_val
    return str(enum_val).split('.')[1]


class ModuleQuantMode(namedtuple('ModuleQuantMode', ['activations', 'weights'])):
    """
    Named tuple for configuring the LinearQuantMode of both weights and activations of a module
    """
    def __new__(cls, activations, weights):
        if not isinstance(activations, LinearQuantMode) or not isinstance(weights, LinearQuantMode):
            raise ValueError('ModuleQuantMode must receive LinearQuantMode values')
        return super(ModuleQuantMode, cls).__new__(cls, activations, weights)


class ClipMode(Enum):
    # No clipping - absolute min/max values will be used
    NONE = 0
    # Clip value calculated by averaging over the max absolute values of samples within a batch
    AVG = 1
    # Clip value calculated as mean of tensor + N standard deviations. N should be specified separately
    N_STD = 2
    # ACIQ Clipping Modes -
    GAUSS = 3
    LAPLACE = 4


def _verify_enum_value(val, enum_cls):
    cls_name = enum_cls.__name__
    if isinstance(val, str):
        try:
            return enum_cls[val]
        except KeyError:
            raise ValueError("Input string '{0}' doesn't match any of the values of {1}: {2}"
                             .format(val, cls_name, [e.name for e in enum_cls]))
    elif isinstance(val, enum_cls):
        return val
    else:
        raise TypeError("Argument can be either a string or member of {0} (got {1})".format(cls_name, val))


def verify_quant_mode(mode):
    if isinstance(mode, ModuleQuantMode):
        return mode

    if isinstance(mode, dict):
        acts = _verify_enum_value(mode['activations'], LinearQuantMode)
        wts = _verify_enum_value(mode['weights'], LinearQuantMode)
    else:
        acts = wts = _verify_enum_value(mode, LinearQuantMode)
    return ModuleQuantMode(acts, wts)


def verify_clip_mode(mode):
    return _verify_enum_value(mode, ClipMode)


def _get_saturation_fn(quant_mode, clip_mode, num_stds, num_bits=None):
    if is_linear_quant_mode_symmetric(quant_mode):
        fns = {ClipMode.NONE: get_tensor_max_abs,
               ClipMode.AVG: get_tensor_avg_max_abs,
               ClipMode.N_STD: partial(get_tensor_mean_n_stds_max_abs, n_stds=num_stds),
               ClipMode.GAUSS: AciqSymmetricClipper(num_bits, AciqClipper.AciqClippingType.Gauss),
               ClipMode.LAPLACE: AciqSymmetricClipper(num_bits, AciqClipper.AciqClippingType.Laplace)}
    else:  # Asymmetric mode
        fns = {ClipMode.NONE: get_tensor_min_max,
               ClipMode.AVG: get_tensor_avg_min_max,
               ClipMode.N_STD: partial(get_tensor_mean_n_stds_min_max, n_stds=num_stds),
               ClipMode.GAUSS: AciqAsymmetricClipper(num_bits, AciqClipper.AciqClippingType.Gauss),
               ClipMode.LAPLACE: AciqAsymmetricClipper(num_bits, AciqClipper.AciqClippingType.Laplace)}
    return fns[clip_mode]


# TODO: Move to q_utils, add tests
def _get_quant_params_from_tensor(tensor, num_bits, mode, clip=ClipMode.NONE, per_channel=False, num_stds=None,
                                  half_range=False, scale_approx_mult_bits=None):
    if per_channel and tensor.dim() not in [2, 4]:
        raise UnsatisfiedRequirements('Per channel quantization possible only with '
                                      '2D or 4D tensors (linear or conv layer weights)')

    if clip == ClipMode.N_STD:
        if per_channel:
            raise ValueError('N_STD clipping not supported with per-channel quantization')
        if num_stds is None:
            raise UnsatisfiedRequirements('Clip mode set top N_STD but \'num_stds\' parameter not provided')

    dim = 0 if clip == ClipMode.AVG or per_channel else None
    sat_fn = _get_saturation_fn(mode, clip, num_stds, num_bits)
    if is_linear_quant_mode_symmetric(mode):
        sat_val = sat_fn(tensor, dim)
        if isinstance(sat_val, tuple):
            assert len(sat_val) == 2
            sat_val = torch.max(*sat_val)
        scale, zp = symmetric_linear_quantization_params(num_bits, sat_val,
                                                         restrict_qrange=mode == LinearQuantMode.SYMMETRIC_RESTRICTED)
    else:   # Asymmetric mode
        sat_min, sat_max = sat_fn(tensor, dim) if clip not in [ClipMode.GAUSS, ClipMode.LAPLACE] \
            else sat_fn(tensor, dim, half_range=half_range)
        signed = mode == LinearQuantMode.ASYMMETRIC_SIGNED
        scale, zp = asymmetric_linear_quantization_params(num_bits, sat_min, sat_max, signed=signed)

    if per_channel:
        # Reshape scale and zero_points so they can be broadcast properly with the weight tensor
        dims = [scale.shape[0]] + [1] * (tensor.dim() - 1)
        scale = scale.view(dims)
        zp = zp.view(dims)

    if scale_approx_mult_bits is not None:
        scale = approx_scale_as_mult_and_shift(scale, scale_approx_mult_bits)

    return scale, zp


# TODO: Move to q_utils, add tests
def _get_quant_params_from_stats_dict(stats, num_bits, mode, clip=ClipMode.NONE, num_stds=None, half_range=False,
                                      scale_approx_mult_bits=None):
    if clip == ClipMode.N_STD:
        if num_stds is None:
            raise ValueError('Clip mode set to N_STD but \'num_stds\' parameter not provided')
        if num_stds <= 0:
            raise ValueError('n_stds must be > 0, got {}'.format(num_stds))

    prefix = 'avg_' if clip == ClipMode.AVG else ''
    sat_min = torch.tensor(float(stats[prefix + 'min']))
    sat_max = torch.tensor(float(stats[prefix + 'max']))
    if clip == ClipMode.N_STD:
        mean = torch.tensor(float(stats['mean']))
        std = torch.tensor(float(stats['std']))
        sat_min = torch.max(sat_min, mean - num_stds * std)
        sat_max = torch.min(sat_max, mean + num_stds * std)
    elif clip in (ClipMode.LAPLACE, ClipMode.GAUSS):
        clip = AciqClipper.AciqClippingType.Laplace if clip == ClipMode.LAPLACE else AciqClipper.AciqClippingType.Gauss
        if is_linear_quant_mode_symmetric(mode):
            sat_min, sat_max = AciqSymmetricClipper(num_bits, clip)(stats)
        else:
            sat_min, sat_max = AciqAsymmetricClipper(num_bits, clip)(stats, half_range=half_range)

    if is_linear_quant_mode_symmetric(mode):
        scale, zp = symmetric_linear_quantization_params(num_bits, torch.max(sat_min.abs_(), sat_max.abs_()),
                                                         restrict_qrange=mode == LinearQuantMode.SYMMETRIC_RESTRICTED)
    else:
        signed = mode == LinearQuantMode.ASYMMETRIC_SIGNED
        scale, zp = asymmetric_linear_quantization_params(num_bits, sat_min, sat_max, signed=signed)

    if scale_approx_mult_bits is not None:
        scale = approx_scale_as_mult_and_shift(scale, scale_approx_mult_bits)

    return scale, zp


def _get_clipping_values(scale, zp, num_bits, mode):
    """
    Gets the saturation values induced by quantization values
    Args:
        scale, zp (torch.Tensor or float): quantization params
        num_bits (int): number of bits
        mode (LinearQuantMode): mode of quantization
    Returns:
        min, max : tuple[float, float]
    """
    device = scale.device if isinstance(scale, torch.Tensor) else 'cpu'
    if is_linear_quant_mode_asymmetric(mode):
        t = torch.tensor([0, 2**num_bits-1], device=device)
    else:
        t = torch.tensor([-2**(num_bits-1), 2**(num_bits-1)-1], device=device)
    sat_min, sat_max = linear_dequantize(t, scale, zp)  # type: torch.Tensor
    return sat_min, sat_max


###############################################################################
# Post Training
###############################################################################

class TensorQuantMetadata(namedtuple('TensorQuantMetadata', ['scale', 'zero_point', 'min_q_val', 'max_q_val'])):
    __slots__ = ()

    def __str__(self):
        return '(scale={} ; zero_point={})'.format(_quant_param_to_str(self.scale),
                                                   _quant_param_to_str(self.zero_point))


class QuantSettings(object):
    def __init__(self, num_bits, quant_mode, clip_mode, clip_n_stds, clip_half_range, per_channel):
        self.num_bits = num_bits
        self.quant_mode = quant_mode
        self.clip_mode = clip_mode
        self.clip_n_stds = clip_n_stds
        self.clip_half_range = clip_half_range
        self.per_channel = per_channel

    def __str__(self):
        return '(num_bits={} ; quant_mode={} ; clip_mode={} ; clip_n_stds={} ; clip_half_range={}' \
               ' ; per_channel={})'.format(self.num_bits, _enum_to_str(self.quant_mode),
                                           _enum_to_str(self.clip_mode), self.clip_n_stds, self.clip_half_range,
                                           self.per_channel)


def linear_quantize_clamp_with_metadata(t, inplace=False):
    assert hasattr(t, 'quant_metadata')
    qmd = t.quant_metadata
    t = linear_quantize_clamp(t, *qmd, inplace)
    if not inplace:
        t.quant_metadata = qmd
    return t


def linear_dequantize_with_metadata(t, inplace=False):
    assert hasattr(t, 'quant_metadata')
    qmd = t.quant_metadata
    t = linear_dequantize(t, qmd.scale, qmd.zero_point, inplace)
    if not inplace:
        t.quant_metadata = qmd
    return t


def add_post_train_quant_args(argparser):
    str_to_quant_mode_map = OrderedDict([
        ('sym', LinearQuantMode.SYMMETRIC),
        ('sym_restr', LinearQuantMode.SYMMETRIC_RESTRICTED),
        ('asym_s', LinearQuantMode.ASYMMETRIC_SIGNED),
        ('asym_u', LinearQuantMode.ASYMMETRIC_UNSIGNED)
    ])

    str_to_clip_mode_map = OrderedDict([
        ('none', ClipMode.NONE), ('avg', ClipMode.AVG), ('n_std', ClipMode.N_STD),
        ('gauss', ClipMode.GAUSS), ('laplace', ClipMode.LAPLACE)
    ])

    def from_dict(val_str, d, optional):
        if not val_str and optional:
            return None
        try:
            return d[val_str]
        except KeyError:
            raise argparse.ArgumentTypeError('Must be one of {0} (received {1})'.format(list(d.keys()), val_str))

    linear_quant_mode_str = partial(from_dict, d=str_to_quant_mode_map, optional=False)
    linear_quant_mode_str_optional = partial(from_dict, d=str_to_quant_mode_map, optional=True)
    clip_mode_str = partial(from_dict, d=str_to_clip_mode_map, optional=False)

    group = argparser.add_argument_group('Arguments controlling quantization at evaluation time '
                                         '("post-training quantization")')
    group.add_argument('--quantize-eval', '--qe', action='store_true',
                       help='Apply linear quantization to model before evaluation. Applicable only if '
                            '--evaluate is also set')
    group.add_argument('--qe-mode', '--qem', type=linear_quant_mode_str, default='sym',
                       help='Default linear quantization mode (for weights and activations). '
                            'Choices: ' + ' | '.join(str_to_quant_mode_map.keys()))
    group.add_argument('--qe-mode-acts', '--qema', type=linear_quant_mode_str_optional, default=None,
                       help='Linear quantization mode for activations. Overrides --qe-mode`. '
                            'Choices: ' + ' | '.join(str_to_quant_mode_map.keys()))
    group.add_argument('--qe-mode-wts', '--qemw', type=linear_quant_mode_str_optional, default=None,
                       help='Linear quantization mode for Weights. Overrides --qe-mode`. '
                            'Choices: ' + ' | '.join(str_to_quant_mode_map.keys()))
    group.add_argument('--qe-bits-acts', '--qeba', type=int, default=8, metavar='NUM_BITS',
                       help='Number of bits for quantization of activations. Use 0 to not quantize activations. '
                            'Default value is 8')
    group.add_argument('--qe-bits-wts', '--qebw', type=int, default=8, metavar='NUM_BITS',
                       help='Number of bits for quantization of weights. Use 0 to not quantize weights. '
                            'Default value is 8')
    group.add_argument('--qe-bits-accum', type=int, default=32, metavar='NUM_BITS',
                       help='Number of bits for quantization of the accumulator')
    group.add_argument('--qe-clip-acts', '--qeca', type=clip_mode_str, default='none',
                       help='Activations clipping mode. Choices: ' + ' | '.join(str_to_clip_mode_map.keys()))
    group.add_argument('--qe-clip-n-stds', type=float,
                       help='When qe-clip-acts is set to \'n_std\', this is the number of standard deviations to use')
    group.add_argument('--qe-no-clip-layers', '--qencl', type=str, nargs='+', metavar='LAYER_NAME', default=[],
                       help='List of layer names for which not to clip activations. Applicable '
                            'only if --qe-clip-acts is not \'none\'')
    group.add_argument('--qe-no-quant-layers', '--qenql', type=str, nargs='+', metavar='LAYER_NAME', default=[],
                        help='List of layer names for which to skip quantization.')
    group.add_argument('--qe-per-channel', '--qepc', action='store_true',
                       help='Enable per-channel quantization of weights (per output channel)')
    group.add_argument('--qe-scale-approx-bits', '--qesab', type=int, metavar='NUM_BITS',
                       help='Enables scale factor approximation using integer multiply + bit shift, using '
                            'this number of bits the integer multiplier')
<<<<<<< HEAD
    group.add_argument('--qe-convert-pytorch', '--qept', action='store_true',
                       help='Convert the model to PyTorch native post-train quantization modules')
    group.add_argument('--qe-pytorch-backend', default='fbgemm', choices=['fbgemm', 'qnnpack'],
                       help='When --qe-convert-pytorch is set, specifies the PyTorch quantization backend to use')
=======
    group.add_argument('--qe-save-fp-weights', action='store_true',
                       help='Allow weights requantization.')
>>>>>>> 0b493fd3

    stats_group = group.add_mutually_exclusive_group()
    stats_group.add_argument('--qe-stats-file', type=str, metavar='PATH',
                       help='Path to YAML file with pre-made calibration stats')
    stats_group.add_argument('--qe-dynamic', action='store_true', help='Apply dynamic quantization')
    stats_group.add_argument('--qe-calibration', type=distiller.utils.float_range_argparse_checker(exc_min=True),
                       metavar='PORTION_OF_TEST_SET', default=None,
                       help='Run the model in evaluation mode on the specified portion of the test dataset and '
                            'collect statistics')
    stats_group.add_argument('--qe-config-file', type=str, metavar='PATH',
                       help='Path to YAML file containing configuration for PostTrainLinearQuantizer (if present, '
                            'all other --qe* arguments are ignored)')


class UnsatisfiedRequirements(Exception):
    pass


def _check_clipping_val(val, quant_mode, half_range):
    if isinstance(val, float):
        if is_linear_quant_mode_symmetric(quant_mode):
            return -val, val
        elif half_range:
            return 0, val
        raise ValueError('For asymmetric quantization, setting clipping values only allowed '
                         'using both min/max values.')
    if isinstance(val, (tuple, list, np.ndarray, torch.Tensor)):
        assert all(distiller.is_scalar(v) for v in val), 'Elements of the clipping value must be scalar-like.'
        assert len(val) == 2, 'Clipping value must have 2 elements.'
        return tuple(val)
    raise TypeError('Clipping value should be a scalar or an iterable of these')


class RangeLinearQuantWrapper(nn.Module):
    """
    Base class for module which wraps an existing module with linear range-base quantization functionality

    Args:
        wrapped_module (torch.nn.Module): Module to be wrapped
        num_bits_acts (int): Number of bits used for inputs and output quantization
        num_bits_accum (int): Number of bits allocated for the accumulator of intermediate integer results
        mode (ModuleQuantMode / LinearQuantMode): Quantization mode to use (symmetric / asymmetric-signed / unsigned)
        clip_acts (ClipMode): Activations clipping mode to use
        activation_stats (dict): Dict containing activation stats, used for static calculation of quantization
            parameters. Dict should be in the format exported by distiller.data_loggers.QuantCalibrationStatsCollector.
            If None then parameters are calculated dynamically.
        clip_n_stds (float): When clip_acts == ClipMode.N_STD, this is the number of standard deviations to use
        clip_half_range (bool): use half range clipping.
            NOTE - this only works with ACIQ clip modes i.e. GAUSS and LAPLACE
        scale_approx_mult_bits (int): If not None, scale factors will be approximated using an integer multiplication
            followed by a bit-wise shift. This eliminates floating-point scale factors, replacing them with integer
            calculations.
            If None, scale factors will be kept in their original FP32 values.
    """

    def __init__(self, wrapped_module, num_bits_acts, num_bits_accum=32, mode=LinearQuantMode.SYMMETRIC,
                 clip_acts=ClipMode.NONE, activation_stats=None, clip_n_stds=None, clip_half_range=False,
                 scale_approx_mult_bits=None, input_overrides=None, inputs_quant_auto_fallback=False):
        super(RangeLinearQuantWrapper, self).__init__()

        input_overrides = input_overrides or OrderedDict()

        mode = verify_quant_mode(mode)
        self.mode = mode
        self.wrapped_module = wrapped_module
        self.clip_half_range = clip_half_range
        self.scale_approx_mult_bits = scale_approx_mult_bits
        self.inputs_quant_auto_fallback = inputs_quant_auto_fallback

        self.output_quant_settings = QuantSettings(num_bits_acts, mode.activations, clip_acts, clip_n_stds,
                                                   clip_half_range, False)
        self.accum_quant_settings = QuantSettings(num_bits_accum, LinearQuantMode.SYMMETRIC,
                                                  ClipMode.NONE, None, False, False)

        self.preset_act_stats = False
        self.register_buffer('num_forwards', torch.zeros(1, dtype=torch.long))
        self.register_buffer('force_readjust', torch.tensor(False))

        # The accumulator is always signed
        self.accum_min_q_val, self.accum_max_q_val = get_quantized_range(num_bits_accum, signed=True,
                                                                         signed_restrict_qrange=False)

        # Activations not quantized - stop here
        if num_bits_acts is None:
            return

        # Activations are quantized - setup quantization parameters

        # Set-up inputs quantization settings
        self.inputs_quant_settings_overrides = OrderedDict()
        for k, v in input_overrides.items():
            idx = int(k)
            if v.pop('from_output', None):
                quant_settings = deepcopy(self.output_quant_settings)
                quant_settings.clip_half_range = False
            else:
                quant_settings = QuantSettings(
                    v.pop('bits_activations', self.output_quant_settings.num_bits),
                    verify_quant_mode(v.pop('mode', self.output_quant_settings.quant_mode)),
                    verify_clip_mode(v.pop('clip_acts', self.output_quant_settings.clip_mode)),
                    v.pop('clip_n_stds', self.output_quant_settings.clip_n_stds),
                    False, False)
                if v:
                    # Poor man's input checking on input overrides dict
                    raise ValueError('Input overrides dict contains unsupported keys:', list(v.keys()))
            self.inputs_quant_settings_overrides[idx] = quant_settings

        # Controls whether output is de-quantized at end of forward op. Meant as a debug / test flag only
        # (note that if False, the quantized output will be returned, but without any quantization parameters,
        #  so other than inspecting the contents there's not much to do with it)
        self._dequant_out = True

        signed = mode.activations != LinearQuantMode.ASYMMETRIC_UNSIGNED
        restrict_qrange = mode.activations == LinearQuantMode.SYMMETRIC_RESTRICTED
        self.acts_min_q_val, self.acts_max_q_val = get_quantized_range(num_bits_acts, signed=signed,
                                                                       signed_restrict_qrange=restrict_qrange)

        if activation_stats:
            self.preset_act_stats = True

            # Calculate inputs quantization parameters
            self.inputs_quant_metadata_fallback = OrderedDict()
            for idx, stats in activation_stats['inputs'].items():
                settings = self.inputs_quant_settings_overrides.get(idx, self.output_quant_settings)
                scale, zp = _get_quant_params_from_stats_dict(
                    stats, settings.num_bits, settings.quant_mode, settings.clip_mode,
                    settings.clip_n_stds, settings.clip_half_range, self.scale_approx_mult_bits
                )
                min_q_val, max_q_val = get_quantized_range(
                    settings.num_bits, settings.quant_mode != LinearQuantMode.ASYMMETRIC_UNSIGNED,
                    settings.quant_mode == LinearQuantMode.SYMMETRIC_RESTRICTED
                )
                qmd = TensorQuantMetadata(scale, zp, min_q_val, max_q_val)
                self.inputs_quant_metadata_fallback[idx] = qmd

            # Calculate output quantization parameters
            scale, zp = _get_quant_params_from_stats_dict(activation_stats['output'], num_bits_acts, mode.activations,
                                                          clip_acts, clip_n_stds, clip_half_range,
                                                          scale_approx_mult_bits)
            if not isinstance(scale, torch.Tensor):
                scale, zp = torch.tensor(scale), torch.tensor(zp)
            self.register_buffer('output_scale', scale)
            self.register_buffer('output_zero_point', zp)
        else:
            self.preset_act_stats = False

    def named_linear_quant_params(self, filter=False):
        if self.output_quant_settings.num_bits is not None and self.preset_act_stats:
            # Output scale buffers are saved in the model only when stats are used
            yield 'output_scale', self.output_scale
            if not filter or (is_linear_quant_mode_asymmetric(self.mode.activations) and not self.clip_half_range):
                yield 'output_zero_point', self.output_zero_point

    def set_linear_quant_param(self, name, val):
        if name in dict(self.named_clipping()):
            setattr(self, name, val)
        elif name not in dict(self.named_linear_quant_params()):
            raise ValueError('%s is not a quantization parameter.' % name)
        else:
            getattr(self, name).data.fill_(val)
        self.force_readjust.fill_(True)

    def _check_requirements_output_clipping(self):
        if not self.output_quant_settings.num_bits:
            raise UnsatisfiedRequirements('Cannot retrieve clipping values because '
                                          'the activations aren\'t quantized.')
        if not self.preset_act_stats:
            raise UnsatisfiedRequirements('Cannot retrieve clipping values '
                                          'because the activations stats were not provided.')

    @property
    def output_clipping(self):
        self._check_requirements_output_clipping()
        bits = self.output_quant_settings.num_bits
        scale, zp = self.output_scale, self.output_zero_point
        return _get_clipping_values(scale, zp, bits, self.output_quant_settings.quant_mode)

    @output_clipping.setter
    def output_clipping(self, val):
        """
        Args:
            val (float or tuple[float, float] or tuple[torch.Tensor, torch.Tensor]): the value to set
        """
        self._check_requirements_output_clipping()
        qset = self.output_quant_settings
        val_min, val_max = _check_clipping_val(val, qset.quant_mode, self.clip_half_range)
        qset.clip_mode, qset.clip_half_range, qset.clip_n_stds = ClipMode.NONE, None, None
        scale, zp = _get_quant_params_from_stats_dict({'min': val_min, 'max': val_max}, qset.num_bits, qset.quant_mode,
                                                      scale_approx_mult_bits=self.scale_approx_mult_bits)
        self.set_linear_quant_param('output_scale', scale.item())
        self.set_linear_quant_param('output_zero_point', zp.item())

    def named_clipping(self, filter=False):
        val = self.output_clipping
        if filter and (is_linear_quant_mode_symmetric(self.mode.activations) or self.clip_half_range):
            val = val[1]
        yield 'output_clipping', val

    def update_linear_quant_params(self, new_config):
        """
        Updates all the quant params using a dictionary.
        Args:
             new_config (dict): the new configuration dict.
        """
        for name, val in new_config.items():
            self.set_linear_quant_param(name, val)

    def forward(self, *inputs):
        if self.training:
            raise RuntimeError(self.__class__.__name__ + " can only be used in eval mode")

        if self.output_quant_settings.num_bits is None:
            # Pass through
            out = self.wrapped_module(*inputs)
            if self.clip_half_range:
                out = f.relu(out)
            return out

        device = inputs[0].device
        for buffer_name, buffer in self._buffers.items():
            setattr(self, buffer_name, buffer.to(device))

        inputs_q = [self._prepare_input(idx, input) for idx, input in enumerate(inputs)]

        # Forward through wrapped module
        accum = self.quantized_forward(*inputs_q)

        if self.clip_half_range:
            accum = f.relu(accum)

        # Re-quantize accumulator to quantized output range
        out_scale, out_zero_point = self.get_output_quantization_params(accum)
        requant_scale, requant_zero_point = self.get_accum_to_output_re_quantization_params(out_scale, out_zero_point)
        out_q = linear_quantize_clamp(accum.data, requant_scale, requant_zero_point,
                                      self.acts_min_q_val, self.acts_max_q_val, inplace=True)

        if not self._dequant_out:
            return torch.autograd.Variable(out_q)

        # De-quantize back to FP32
        out_f = linear_dequantize(out_q, out_scale, out_zero_point, inplace=True)

        out_f.quant_metadata = TensorQuantMetadata(out_scale, out_zero_point, self.acts_min_q_val, self.acts_max_q_val)

        self.num_forwards += 1

        return out_f

    def _prepare_input(self, idx, input):
        # Default implementation - quantize the input tensor
        # This works for all but RangeLinearFakeQuantWrapper
        input.quant_metadata = self._get_input_quant_metadata(idx, input)
        return linear_quantize_clamp_with_metadata(input, inplace=False)

    def _get_input_quant_metadata(self, idx, input):
        if hasattr(input, 'quant_metadata'):
            if idx in self.inputs_quant_settings_overrides:
                raise RuntimeError('<{}> Input {}: CONFLICT - Tensor has embedded quantization metadata AND user '
                                   'defined input quantization settings'.format(self.distiller_name, idx))
            qmd = input.quant_metadata
        else:
            # Input doesn't have embedded quantization data propagated from a previous layer
            # Our options are:
            #  If user set explicit settings for this input, use those
            #  OR
            #  If auto fallback is set, use the output quantization settings
            if idx not in self.inputs_quant_settings_overrides and not self.inputs_quant_auto_fallback:
                raise RuntimeError('<{}> Input {}: Expected tensor with embedded quantization metadata. Either:\n'
                                   '1. Make sure the previous operation is quantized\n'
                                   '2. Provide explicit input quantization settings\n'
                                   '3. Set inputs_quant_auto_fallback'.format(self.distiller_name, idx))
            if self.preset_act_stats:
                qmd = self.inputs_quant_metadata_fallback[idx]
            else:
                if idx in self.inputs_quant_settings_overrides:
                    q_settings = self.inputs_quant_settings_overrides[idx]
                else:
                    # If we're here then inputs_quant_auto_fallback is set
                    q_settings = deepcopy(self.output_quant_settings)
                    q_settings.clip_half_range = False
                scale, zp = _get_quant_params_from_tensor(input, q_settings.num_bits, q_settings.quant_mode,
                                                          q_settings.clip_mode, q_settings.per_channel,
                                                          q_settings.clip_n_stds, q_settings.clip_half_range,
                                                          self.scale_approx_mult_bits)
                signed = q_settings.quant_mode != LinearQuantMode.ASYMMETRIC_UNSIGNED
                restrict_qrange = q_settings.quant_mode == LinearQuantMode.SYMMETRIC_RESTRICTED
                min_q_val, max_q_val = get_quantized_range(q_settings.num_bits, signed, restrict_qrange)
                qmd = TensorQuantMetadata(scale, zp, min_q_val, max_q_val)

        # Make sure scale and zp are on correct device
        qmd = TensorQuantMetadata(qmd.scale.to(input.device), qmd.zero_point.to(input.device),
                                  qmd.min_q_val, qmd.max_q_val)
        return qmd

    def quantized_forward(self, *inputs_q):
        """
        Perform forward pass with quantized inputs and return quantized outputs

        :param inputs_q: Tensor (or list of tensors) with quantized input values
        :return: Tensor with quantized output values
        """
        raise NotImplementedError

    def get_output_quantization_params(self, accumulator):
        """
        Calculate quantization parameters (scale and zero-point) for the output.
        This is used for:
          * Calculating the accumulator-to-output re-quantization parameters
            (see get_accum_to_output_re_quantization_params)
          * De-quantizing the output back to FP32

        Should be overridden by all subclasses

        :param accumulator: Tensor with accumulator values
        :return: Tuple of scale and zero-point
        """
        raise NotImplementedError

    def get_accum_to_output_re_quantization_params(self, output_scale, output_zero_point):
        """
        Calculate quantization parameters (scale and zero-point) for re-quantization, that is:
        Converting the intermediate integer accumulator to the output range

        Should be overridden by all subclasses

        :param output_scale: Output scale factor
        :param output_zero_point: Output zero-point
        :return: Tuple of scale and zero-point
        """
        raise NotImplementedError

    def to_pytorch_quant(self, reduce_range):
        assert self.output_quant_settings.num_bits == 8, \
            'Conversion to PyTorch PTQ supported only for 8-bit quantization'
        assert self.preset_act_stats, 'Conversion to PyTorch PTQ supported only for PTQ wrappers with activation stats'
        return self._convert_to_pytorch_quant(reduce_range)

    def _convert_to_pytorch_quant(self, reduce_range):
        raise NotImplementedError

    def extra_repr(self):
        if self.output_quant_settings.num_bits is None:
            return 'output_quant_settings=Not_Quantized'

        tmpstr = 'output_quant_settings={0}'.format(self.output_quant_settings)
        tmpstr += '\naccum_quant_settings={0}'.format(self.accum_quant_settings)
        overrides = self.inputs_quant_settings_overrides
        tmpstr += '\n  inputs_quant_auto_fallback={}'.format(self.inputs_quant_auto_fallback)
        tmpstr += ', forced_quant_settings_for_inputs={}'.format(
            'None' if not overrides else list(overrides.keys()))
        for idx, qset in overrides.items():
            tmpstr += '\n    input_{}_settings={}'.format(idx, qset)
        tmpstr += '\nscale_approx_mult_bits={}'.format(self.scale_approx_mult_bits)
        tmpstr += '\npreset_activation_stats={0}'.format(self.preset_act_stats)
        if self.preset_act_stats:
            tmpstr += '\n  output_scale={0}, output_zero_point={1}'.format(_quant_param_to_str(
                self.output_scale), _quant_param_to_str(self.output_zero_point))
            for idx in self.inputs_quant_settings_overrides:
                qmd = self.inputs_quant_metadata_fallback[idx]
                tmpstr += '\n  input_#{0}_scale={1}, input_#{0}_zero_point={2}'.format(
                    idx, _quant_param_to_str(qmd.scale), _quant_param_to_str(qmd.zero_point))
        return tmpstr


class RangeLinearQuantParamLayerWrapper(RangeLinearQuantWrapper):
    """
    Linear range-based quantization wrappers for layers with weights and bias (namely torch.nn.ConvNd and
    torch.nn.Linear)

    Assume:

    x_q = round(scale_x * x_f) - zero_point_x

    Hence:

    x_f = 1/scale_x * x_q + zero_point_x

    (And the same for y_q, w_q and b_q)

    So, we get: (use "zp" as abbreviation for zero_point)

    y_f = x_f * w_f + b_f

    y_q = scale_y * y_f + zp_y =  scale_y * (x_f * w_f + b_f) + zp_y =

                scale_y                                         scale_x * scale_w
        = ------------------- * ((x_q + zp_x) * (w_q + zp_w) + ------------------- * (b_q + zp_b)) + zp_y
           scale_x * scale_w                                         scale_b

    Args:
        wrapped_module (torch.nn.Module): Module to be wrapped
        num_bits_acts (int): Number of bits used for inputs and output quantization
        num_bits_params (int): Number of bits used for parameters (weights and bias) quantization
        num_bits_accum (int): Number of bits allocated for the accumulator of intermediate integer results
        mode (ModuleQuantMode / LinearQuantMode): Quantization mode to use (symmetric / asymmetric-signed/unsigned)
        clip_acts (ClipNode): See RangeLinearQuantWrapper
        per_channel_wts (bool): Enable quantization of weights using separate quantization parameters per
            output channel
        activation_stats (dict): See RangeLinearQuantWrapper
        clip_n_stds (float): See RangeLinearQuantWrapper
        clip_half_range (bool) : See RangeLinearQuantWrapper
        scale_approx_mult_bits (int): See RangeLinearQuantWrapper
    """
    def __init__(self, wrapped_module, num_bits_acts, num_bits_params, num_bits_accum=32,
                 mode=LinearQuantMode.SYMMETRIC, clip_acts=ClipMode.NONE, per_channel_wts=False, activation_stats=None,
                 clip_n_stds=None, clip_half_range=False, scale_approx_mult_bits=None, input_overrides=None,
                 inputs_quant_auto_fallback=False, save_fp_weights=False, also_clip_weights=False):
        super(RangeLinearQuantParamLayerWrapper, self).__init__(wrapped_module, num_bits_acts, num_bits_accum, mode,
                                                                clip_acts, activation_stats, clip_n_stds, clip_half_range,
                                                                scale_approx_mult_bits,
                                                                input_overrides=input_overrides,
                                                                inputs_quant_auto_fallback=inputs_quant_auto_fallback)

        if not isinstance(wrapped_module, (nn.Conv2d, nn.Conv3d, nn.Linear)):
            raise ValueError(self.__class__.__name__ + ' can wrap only Conv2D, Conv3D and Linear modules')

        # If activations are not quantized, we do fake quantization of the parameters, that is - quant and de-quant
        self.fake_quant_params = self.output_quant_settings.num_bits is None

        clip_wts_mode, clip_wts_n_stds = ClipMode.NONE, None
        if also_clip_weights:
            clip_wts_mode = self.output_quant_settings.clip_mode
            clip_wts_n_stds = self.output_quant_settings.clip_n_stds
        self.wts_quant_settings = QuantSettings(num_bits_params, self.mode.weights, clip_wts_mode, clip_wts_n_stds,
                                                False, per_channel_wts)

        self.params_min_q_val, self.params_max_q_val = get_quantized_range(
            self.wts_quant_settings.num_bits,
            self.wts_quant_settings.quant_mode != LinearQuantMode.ASYMMETRIC_UNSIGNED,
            self.wts_quant_settings.quant_mode == LinearQuantMode.SYMMETRIC_RESTRICTED
        )
        self.save_fp_weights = save_fp_weights
        # save the float weight to allow re-quantizing
        if save_fp_weights:
            wrapped_module.register_buffer('float_weight', wrapped_module.weight.clone().detach())

        # Quantize weights - overwrite FP32 weights
        w_scale, w_zero_point = _get_quant_params_from_tensor(wrapped_module.weight,
                                                              self.wts_quant_settings.num_bits,
                                                              self.wts_quant_settings.quant_mode,
                                                              clip=self.wts_quant_settings.clip_mode,
                                                              per_channel=self.wts_quant_settings.per_channel,
                                                              num_stds=self.wts_quant_settings.clip_n_stds)
        w_scale = w_scale if isinstance(w_scale, torch.Tensor) else torch.tensor(w_scale)
        w_zero_point = w_zero_point if isinstance(w_zero_point, torch.Tensor) else torch.tensor(w_zero_point)

        self.register_buffer('w_scale', w_scale)
        self.register_buffer('w_zero_point', w_zero_point)
        linear_quantize_clamp(wrapped_module.weight.data, self.w_scale, self.w_zero_point, self.params_min_q_val,
                              self.params_max_q_val, inplace=True)

        # Quantize bias
        self.has_bias = hasattr(wrapped_module, 'bias') and wrapped_module.bias is not None
        if self.has_bias and (self.fake_quant_params or not self.preset_act_stats):
            b_scale, b_zero_point = _get_quant_params_from_tensor(wrapped_module.bias,
                                                                  self.accum_quant_settings.num_bits,
                                                                  self.accum_quant_settings.quant_mode)
            self.register_buffer('b_scale', b_scale)
            self.register_buffer('b_zero_point', b_zero_point)
            base_b_q = linear_quantize_clamp(wrapped_module.bias.data, self.b_scale, self.b_zero_point,
                                             self.accum_min_q_val, self.accum_max_q_val)
            if not self.preset_act_stats:
                # Dynamic ranges - save in auxiliary buffer,
                # requantize each time based on dynamic input scale factor
                self.register_buffer('base_b_q', base_b_q)

        # allow requantizing the bias:
        if self.has_bias and self.preset_act_stats:
            self.register_buffer('fp_bias', self.wrapped_module.bias.data.clone().detach())

        # Activations not quantized - de-quant parameters and return
        if self.fake_quant_params:
            linear_dequantize(wrapped_module.weight.data, self.w_scale, self.w_zero_point, inplace=True)
            if self.has_bias:
                wrapped_module.bias = torch.nn.Parameter(linear_dequantize(base_b_q, self.b_scale, self.b_zero_point))
            return

        # Activations are quantized - setup accumulator quantization parameters
        device = self.w_scale.device
        if self.preset_act_stats:
            t = torch.empty_like(self.w_scale)
            if self.wts_quant_settings.per_channel:
                t = t.squeeze(dim=-1)
            self.register_buffer('accum_scale', t)
        else:
            self.accum_scale = torch.ones(1).to(device)

        # A flag indicating that the simulated quantized weights are pre-shifted. for faster performance.
        # In the first forward pass - `w_zero_point` is added into the weights, to allow faster inference,
        # and all subsequent calls are done with these shifted weights.
        # Upon calling `self.state_dict()` - we restore the actual quantized weights.
        # i.e. is_simulated_quant_weight_shifted = False
        self.register_buffer('is_simulated_quant_weight_shifted', torch.tensor(False, device=device))

    def named_linear_quant_params(self, filter=False):
        if self.save_fp_weights:
            yield 'w_scale', self.w_scale
            if not filter or is_linear_quant_mode_asymmetric(self.mode.weights):
                yield 'w_zero_point', self.w_zero_point
        yield from super(RangeLinearQuantParamLayerWrapper, self).named_linear_quant_params(filter=filter)

    def set_linear_quant_param(self, name, val):
        if name in ['w_scale', 'w_zero_point']:
            if self.save_fp_weights:
                super().set_linear_quant_param(name, val)
                self.wrapped_module.weight.data.copy_(self.wrapped_module.float_weight.data)
                linear_quantize_clamp(self.wrapped_module.weight.data, self.w_scale, self.w_zero_point,
                                      self.params_min_q_val,
                                      self.params_max_q_val, inplace=True)
                if self.fake_quant_params:
                    linear_dequantize(self.wrapped_module.weight.data, self.w_scale, self.w_zero_point, inplace=True)

            else:
                raise UnsatisfiedRequirements('Cannot re-quantize the weights. Please specify \'save_fp_weights\' in '
                                              'the %s constructor to enable re-quantizing the weights.' %
                                              self.__class__.__name__)
        else:
            super().set_linear_quant_param(name, val)

    def _check_requirements_weights_clipping(self, setter=False):
        if not self.wts_quant_settings.num_bits:
            raise UnsatisfiedRequirements('Cannot retrieve clipping values because the weights aren\'t quantized.')
        if setter and not self.save_fp_weights:
            warnings.warn('Without saving fp32 version of weights, re-quantization is disabled. To enable, '
                          'please set \'save_fp_weights\' while constructing the wrapper.')

    @property
    def weight_clipping(self):
        self._check_requirements_weights_clipping(setter=False)
        bits, mode = self.wts_quant_settings.num_bits, self.wts_quant_settings.quant_mode
        scale, zp = self.w_scale, self.w_zero_point
        return _get_clipping_values(scale, zp, bits, mode)

    @weight_clipping.setter
    def weight_clipping(self, val):
        self._check_requirements_weights_clipping(setter=True)
        bits = self.wts_quant_settings.num_bits
        val_min, val_max = _check_clipping_val(val, self.wts_quant_settings.quant_mode, False)
        if is_linear_quant_mode_symmetric(self.wts_quant_settings.quant_mode):
            # in symmetric quantization - we only need one value
            scale, zp = symmetric_linear_quantization_params(bits, abs(max(val_min, val_max)))
        else:
            signed = self.wts_quant_settings.quant_mode == LinearQuantMode.ASYMMETRIC_SIGNED
            scale, zp = asymmetric_linear_quantization_params(bits, val_min, val_max, signed=signed)
        self.set_linear_quant_param('w_scale', scale)
        self.set_linear_quant_param('w_zero_point', zp)

    def named_clipping(self, filter=False):
        try:
            yield from super().named_clipping(filter=filter)
        except UnsatisfiedRequirements as ex:
            warnings.warn(str(ex))   # probably the output isn't quantized
        val = self.weight_clipping
        if filter and is_linear_quant_mode_symmetric(self.mode.weights):
            val = val[1]
        yield 'weight_clipping', val

    def state_dict(self, destination=None, prefix='', keep_vars=False):
        if not self.fake_quant_params and self.is_simulated_quant_weight_shifted:
            # We want to return the weights to their integer representation:
            self.wrapped_module.weight.data -= self.w_zero_point
            self.is_simulated_quant_weight_shifted.fill_(False) # i.e. is_simulated_quant_weight_shifted = False
        return super(RangeLinearQuantParamLayerWrapper, self).state_dict(destination, prefix, keep_vars)

    def quantized_forward(self, input_q):
        # See class documentation for quantized calculation details.

        def get_accum_scale(input_q):
            accum_scale = input_q.quant_metadata.scale * self.w_scale
            if self.wts_quant_settings.per_channel:
                accum_scale = accum_scale.squeeze(dim=-1)
            if self.scale_approx_mult_bits:
                accum_scale = approx_scale_as_mult_and_shift(accum_scale, self.scale_approx_mult_bits)
            return accum_scale

        if self.preset_act_stats:
            if self.num_forwards == 0 or self.force_readjust:
                self.accum_scale.copy_(get_accum_scale(input_q))
                if self.has_bias:
                    # Requantize bias to accumulator scale "permanently"
                    self.wrapped_module.bias.data.copy_(
                        linear_quantize_clamp(self.fp_bias, self.accum_scale.squeeze(), 0,
                                              self.accum_min_q_val, self.accum_max_q_val)
                    )
                self.force_readjust.fill_(False)
        else:
            self.accum_scale = get_accum_scale(input_q)
            if self.has_bias:
                # Re-quantize bias to match x * w scale: b_q' = (in_scale * w_scale / b_scale) * (b_q + b_zero_point)
                bias_requant_scale = self.accum_scale.squeeze() / self.b_scale
                if self.scale_approx_mult_bits is not None:
                    bias_requant_scale = approx_scale_as_mult_and_shift(bias_requant_scale, self.scale_approx_mult_bits)
                self.wrapped_module.bias.data = linear_quantize_clamp(self.base_b_q + self.b_zero_point,
                                                                      bias_requant_scale, 0,
                                                                      self.accum_min_q_val, self.accum_max_q_val)

        # Note the main terms within the summation is:
        #   (x_q + zp_x) * (w_q + zp_w)
        # In a performance-optimized solution, we would expand the parentheses and perform the computation similar
        # to what is described here:
        #   https://github.com/google/gemmlowp/blob/master/doc/low-precision.md#efficient-handling-of-offsets
        # However, for now we're more concerned with simplicity rather than speed. So we'll just add the zero points
        # to the input and weights and pass those to the wrapped model. Functionally, since at this point we're
        # dealing solely with integer values, the results are the same either way.

        if is_linear_quant_mode_asymmetric(self.wts_quant_settings.quant_mode) and \
                not self.is_simulated_quant_weight_shifted:
            # We "store" the w_zero_point inside our wrapped module's weights to
            # improve performance on inference.
            self.wrapped_module.weight.data += self.w_zero_point
            self.is_simulated_quant_weight_shifted.fill_(True)  # i.e. is_simulated_quant_weight_shifted = True

        input_q += input_q.quant_metadata.zero_point
        accum = self.wrapped_module(input_q)
        clamp(accum.data, self.accum_min_q_val, self.accum_max_q_val, inplace=True)

        return accum

    def get_output_quantization_params(self, accumulator):
        if self.preset_act_stats:
            return self.output_scale, self.output_zero_point

        y_f = accumulator / self.accum_scale
        q_set = self.output_quant_settings
        return _get_quant_params_from_tensor(y_f, q_set.num_bits, q_set.quant_mode,
                                             clip=q_set.clip_mode, num_stds=q_set.clip_n_stds,
                                             half_range=q_set.clip_half_range,
                                             scale_approx_mult_bits=self.scale_approx_mult_bits)

    def get_accum_to_output_re_quantization_params(self, output_scale, output_zero_point):
        requant_scale = output_scale / self.accum_scale
        if self.scale_approx_mult_bits is not None:
            requant_scale = approx_scale_as_mult_and_shift(requant_scale, self.scale_approx_mult_bits)
        return requant_scale, output_zero_point

    def _convert_to_pytorch_quant(self, reduce_range):
        wrapped = self.wrapped_module
        supported = (nn.Conv2d, nn.Linear)
        # Tuple of module type and flag for relu fusing
        mapping = {
            (nn.Linear, False): nnq.Linear,
            (nn.Linear, True): nniq.LinearReLU,
            (nn.Conv2d, False): nnq.Conv2d,
            (nn.Conv2d, True): nniq.ConvReLU2d
        }
        if nn.Conv3d in torch.quantization.DEFAULT_MODULE_MAPPING:
            # Conv3D supported only from PyTorch 1.4
            supported += nn.Conv3d,
            mapping.update({
                (nn.Conv3d, False): nnq.Conv3d,
                (nn.Conv3d, True): nniq.ConvReLU3d,
            })
        assert isinstance(wrapped, supported), \
            'Conversion to PyTorch PTQ supported only for {}'.format(','.join(supported))
        assert self.wts_quant_settings.num_bits == 8, 'Conversion to PyTorch PTQ supported only for 8-bit quantization'

        # Convert weights - required by PyTorch to be signed 8-bit (torch.qint8)
        q_weight = pytqc.distiller_quantized_tensor_to_pytorch(wrapped.weight.clone().detach(),
                                                               self.w_scale, self.w_zero_point,
                                                               self.wts_quant_settings.num_bits,
                                                               self.wts_quant_settings.quant_mode, torch.qint8,
                                                               self.wts_quant_settings.per_channel, 0)

        # PyTorch PTQ modules expect the bias in FP32, we need to dequantize if necessary
        # With Distiller PTQ the bias is only quantized on the first forward - we do a crude check if it has
        # been quantized or not
        fp_bias = wrapped.bias.clone().detach()
        if self.has_bias:
            bias_quantized = (fp_bias == fp_bias.int()).all()
            if bias_quantized:
                fp_bias = linear_dequantize(fp_bias, self.accum_scale.squeeze(), 0, True)

        pytorch_cls = mapping[(type(wrapped), self.clip_half_range)]
        if isinstance(wrapped, nn.Linear):
            pytorch_module = pytorch_cls(wrapped.in_features, wrapped.out_features, wrapped.bias is not None)
        else:
            pytorch_module = pytorch_cls(wrapped.in_channels, wrapped.out_channels, wrapped.kernel_size,
                                         wrapped.stride, wrapped.padding, wrapped.dilation, wrapped.groups,
                                         wrapped.bias is not None, wrapped.padding_mode)

        pytorch_module.set_weight_bias(q_weight, fp_bias)

        # Convert activations qparams - required by PyTorch to be unsigned 8-bit (torch.quint8)
        out_scale, out_zp = pytqc.distiller_qparams_to_pytorch(self.output_scale, self.output_zero_point,
                                                               self.output_quant_settings.num_bits,
                                                               self.output_quant_settings.quant_mode, torch.quint8,
                                                               reduce_range)
        pytorch_module.scale = float(out_scale)
        pytorch_module.zero_point = int(out_zp)

        return pytorch_module

    def extra_repr(self):
        tmpstr = 'weights_quant_settings={0}\n'.format(self.wts_quant_settings)
        tmpstr += super(RangeLinearQuantParamLayerWrapper, self).extra_repr()
        tmpstr += '\nweights_scale={0}, weights_zero_point={1}'.format(_quant_param_to_str(self.w_scale),
                                                                       _quant_param_to_str(self.w_zero_point))
        if not self.preset_act_stats and self.has_bias:
            tmpstr += '\nbase_bias_scale={0}, base_bias_zero_point={1}'.format(_quant_param_to_str(self.b_scale),
                                                                               _quant_param_to_str(self.b_zero_point))
        return tmpstr


class RangeLinearQuantMatmulWrapper(RangeLinearQuantWrapper):
    """
    Wrapper for quantizing the Matmul/BatchMatmul operation between 2 input tensors.
    output = input1 @ input2
    where:
        input1.shape = (input_batch, input_size)
        input2.shape = (input_size, output_size)
    The mathematical calculation is:
        y_f = i1_f * i2_f
        iN_f = iN_q / scale_iN + zp_iN =>
        y_q = scale_y * y_f + zp_y =  scale_y * (i1_f * i2_f) + zp_y =

                    scale_y
        y_q = ------------------- * ((i1_q + zp_i1) * (i2_q + zp_i2) + zp_y
               scale_i1 * scale_i2
    Args:
        wrapped_module (distiller.modules.Matmul or distiller.modules.BatchMatmul): Module to be wrapped
        num_bits_acts (int): Number of bits used for inputs and output quantization
        num_bits_accum (int): Number of bits allocated for the accumulator of intermediate integer results
        mode (ModuleQuantMode / LinearQuantMode): Quantization mode to use (symmetric / asymmetric-signed/unsigned)
        clip_acts (ClipNode): See RangeLinearQuantWrapper
        activation_stats (dict): See RangeLinearQuantWrapper
        clip_n_stds (int): See RangeLinearQuantWrapper
        scale_approx_mult_bits (int): See RangeLinearQuantWrapper
    """
    def __init__(self, wrapped_module, num_bits_acts, num_bits_accum=32,
                 mode=LinearQuantMode.SYMMETRIC, clip_acts=ClipMode.NONE, activation_stats=None,
                 clip_n_stds=None, clip_half_range=False, scale_approx_mult_bits=None,
                 input_overrides=None, inputs_quant_auto_fallback=False):
        super(RangeLinearQuantMatmulWrapper, self).__init__(wrapped_module, num_bits_acts, num_bits_accum, mode,
                                                            clip_acts, activation_stats, clip_n_stds, clip_half_range,
                                                            scale_approx_mult_bits,
                                                            input_overrides=input_overrides,
                                                            inputs_quant_auto_fallback=inputs_quant_auto_fallback)

        if not isinstance(wrapped_module, (distiller.modules.Matmul, distiller.modules.BatchMatmul)):
            raise ValueError(self.__class__.__name__ + ' can wrap only Matmul modules')
        self.accum_scale = 1

    def quantized_forward(self, input0_q, input1_q):
        self.accum_scale = input0_q.quant_metadata.scale * input1_q.quant_metadata.scale
        accum = self.wrapped_module(input0_q + input0_q.quant_metadata.zero_point,
                                    input1_q + input1_q.quant_metadata.zero_point)
        clamp(accum.data, self.accum_min_q_val, self.accum_max_q_val, inplace=True)
        return accum

    def get_output_quantization_params(self, accumulator):
        if self.preset_act_stats:
            return self.output_scale, self.output_zero_point

        y_f = accumulator / self.accum_scale
        q_set = self.output_quant_settings
        return _get_quant_params_from_tensor(y_f, q_set.num_bits, q_set.quant_mode,
                                             clip=q_set.clip_mode, num_stds=q_set.clip_n_stds,
                                             half_range=q_set.clip_half_range,
                                             scale_approx_mult_bits=self.scale_approx_mult_bits)

    def get_accum_to_output_re_quantization_params(self, output_scale, output_zero_point):
        requant_scale = output_scale / self.accum_scale
        if self.scale_approx_mult_bits is not None:
            requant_scale = approx_scale_as_mult_and_shift(requant_scale, self.scale_approx_mult_bits)
        return requant_scale, output_zero_point

    def _convert_to_pytorch_quant(self, reduce_range):
        # Convert activations qparams - required by PyTorch to be unsigned 8-bit (torch.quint8)
        scale, zp = pytqc.distiller_qparams_to_pytorch(self.output_scale, self.output_zero_point,
                                                       self.output_quant_settings.num_bits,
                                                       self.output_quant_settings.quant_mode, torch.quint8,
                                                       reduce_range)
        modules = [self.wrapped_module, nnq.Quantize(float(scale), int(zp), torch.quint8)]
        if self.clip_half_range:
            # The scale factor calculated in Distiller already considers the ReLU, so it's OK to apply the
            # ReLU after quantization
            modules.append(nnq.ReLU())
        return modules


class NoStatsError(NotImplementedError):
    pass


class RangeLinearQuantConcatWrapper(RangeLinearQuantWrapper):
    def __init__(self, wrapped_module, num_bits_acts, mode=LinearQuantMode.SYMMETRIC, clip_acts=ClipMode.NONE,
                 activation_stats=None, clip_n_stds=None, clip_half_range=False, scale_approx_mult_bits=None,
                 input_overrides=None, inputs_quant_auto_fallback=False):
        if not isinstance(wrapped_module, distiller.modules.Concat):
            raise ValueError(self.__class__.__name__ + ' can only wrap distiller.modules.Concat modules')

        if not activation_stats:
            raise NoStatsError(self.__class__.__name__ +
                               ' must get activation stats, dynamic quantization not supported')

        super(RangeLinearQuantConcatWrapper, self).__init__(wrapped_module, num_bits_acts, mode=mode,
                                                            clip_acts=clip_acts, activation_stats=activation_stats,
                                                            clip_n_stds=clip_n_stds, clip_half_range=clip_half_range,
                                                            scale_approx_mult_bits=scale_approx_mult_bits,
                                                            input_overrides=input_overrides,
                                                            inputs_quant_auto_fallback=inputs_quant_auto_fallback)

    def quantized_forward(self, *inputs_q):
        # For concatenation to make sense input scales need to match, so we re-quantize all inputs
        # based on the output scale
        inputs_re_q = [linear_quantize_clamp(input_q + input_q.quant_metadata.zero_point,
                                             self.output_scale / input_q.quant_metadata.scale, 0.,
                                             self.accum_min_q_val, self.accum_max_q_val, inplace=False)
                       for input_q in inputs_q]
        return self.wrapped_module(*inputs_re_q)

    def get_output_quantization_params(self, accumulator):
        return self.output_scale, self.output_zero_point

    def get_accum_to_output_re_quantization_params(self, output_scale, output_zero_point):
        # Nothing to do here, since we already re-quantized in quantized_forward prior to the actual concatenation
        return 1., self.output_zero_point

    def _convert_to_pytorch_quant(self, reduce_range):
        # Convert activations qparams - required by PyTorch to be unsigned 8-bit (torch.quint8)
        scale, zp = pytqc.distiller_qparams_to_pytorch(self.output_scale, self.output_zero_point,
                                                       self.output_quant_settings.num_bits,
                                                       self.output_quant_settings.quant_mode, torch.quint8,
                                                       reduce_range)
        m = pytqc.QFunctionalCat(self.wrapped_module.dim)
        m.qfunc.scale = float(scale)
        m.qfunc.zp = int(zp)
        if self.clip_half_range:
            # The scale factor calculated in Distiller already considers the ReLU, so it's OK to apply the
            # ReLU after quantization
            m = nn.Sequential(m, nnq.ReLU())
        return m


class RangeLinearQuantEltwiseAddWrapper(RangeLinearQuantWrapper):
    def __init__(self, wrapped_module, num_bits_acts, mode=LinearQuantMode.SYMMETRIC, clip_acts=ClipMode.NONE,
                 activation_stats=None, clip_n_stds=None, clip_half_range=False, scale_approx_mult_bits=None,
                 input_overrides=None, inputs_quant_auto_fallback=False):
        if not isinstance(wrapped_module, distiller.modules.EltwiseAdd):
            raise ValueError(self.__class__.__name__ + ' can only wrap distiller.modules.EltwiseAdd modules')

        if not activation_stats:
            raise NoStatsError(self.__class__.__name__ +
                               ' must get activation stats, dynamic quantization not supported')

        super(RangeLinearQuantEltwiseAddWrapper, self).__init__(wrapped_module, num_bits_acts, mode=mode,
                                                                clip_acts=clip_acts, activation_stats=activation_stats,
                                                                clip_n_stds=clip_n_stds, clip_half_range=clip_half_range,
                                                                scale_approx_mult_bits=scale_approx_mult_bits,
                                                                input_overrides=input_overrides,
                                                                inputs_quant_auto_fallback=inputs_quant_auto_fallback)

    def quantized_forward(self, *inputs_q):
        # Re-scale inputs to the accumulator scale
        inputs_re_q = [linear_quantize_clamp(input_q + input_q.quant_metadata.zero_point,
                                             self.output_scale / input_q.quant_metadata.scale, 0,
                                             self.accum_min_q_val, self.accum_max_q_val, inplace=False)
                       for input_q in inputs_q]
        accum = self.wrapped_module(*inputs_re_q)
        clamp(accum.data, self.accum_min_q_val, self.accum_max_q_val, inplace=True)

        return accum

    def get_output_quantization_params(self, accumulator):
        return self.output_scale, self.output_zero_point

    def get_accum_to_output_re_quantization_params(self, output_scale, output_zero_point):
        return 1., self.output_zero_point

    def _convert_to_pytorch_quant(self, reduce_range):
        # Convert activations qparams - required by PyTorch to be unsigned 8-bit (torch.quint8)
        scale, zp = pytqc.distiller_qparams_to_pytorch(self.output_scale, self.output_zero_point,
                                                       self.output_quant_settings.num_bits,
                                                       self.output_quant_settings.quant_mode, torch.quint8,
                                                       reduce_range)
        m = pytqc.QFunctionalAddRelu() if self.clip_half_range else pytqc.QFunctionalAdd()
        m.qfunc.scale = float(scale)
        m.qfunc.zp = int(zp)
        return m


class RangeLinearQuantEltwiseMultWrapper(RangeLinearQuantWrapper):
    def __init__(self, wrapped_module, num_bits_acts, mode=LinearQuantMode.SYMMETRIC, clip_acts=ClipMode.NONE,
                 activation_stats=None, clip_n_stds=None, clip_half_range=False, scale_approx_mult_bits=None,
                 input_overrides=None, inputs_quant_auto_fallback=False):
        if not isinstance(wrapped_module, distiller.modules.EltwiseMult):
            raise ValueError(self.__class__.__name__ + ' can only wrap distiller.modules.EltwiseMult modules')

        if not activation_stats:
            raise NoStatsError(self.__class__.__name__ +
                               ' must get activation stats, dynamic quantization not supported')

        super(RangeLinearQuantEltwiseMultWrapper, self).__init__(wrapped_module, num_bits_acts, mode=mode,
                                                                 clip_acts=clip_acts, activation_stats=activation_stats,
                                                                 clip_n_stds=clip_n_stds, clip_half_range=clip_half_range,
                                                                 scale_approx_mult_bits=scale_approx_mult_bits,
                                                                 input_overrides=input_overrides,
                                                                 inputs_quant_auto_fallback=inputs_quant_auto_fallback)
        self.accum_scale = 1

    def quantized_forward(self, *inputs_q):
        input_scales = [input_q.quant_metadata.scale for input_q in inputs_q]
        self.accum_scale = reduce(lambda x, y: x * y, input_scales)

        for input_q in inputs_q:
            input_q += input_q.quant_metadata.zero_point

        accum = self.wrapped_module(*inputs_q)
        clamp(accum.data, self.accum_min_q_val, self.accum_max_q_val, inplace=True)

        return accum

    def get_output_quantization_params(self, accumulator):
        return self.output_scale, self.output_zero_point

    def get_accum_to_output_re_quantization_params(self, output_scale, output_zero_point):
        requant_scale = output_scale / self.accum_scale
        if self.scale_approx_mult_bits is not None:
            requant_scale = approx_scale_as_mult_and_shift(requant_scale, self.scale_approx_mult_bits)
        return requant_scale, output_zero_point

    def _convert_to_pytorch_quant(self, reduce_range):
        # Convert activations qparams - requirec by PyTorch to be unsigned 8-bit (torch.quint8)
        scale, zp = pytqc.distiller_qparams_to_pytorch(self.output_scale, self.output_zero_point,
                                                       self.output_quant_settings.num_bits,
                                                       self.output_quant_settings.quant_mode, torch.quint8,
                                                       reduce_range)
        m = pytqc.QFunctionalMul()
        m.qfunc.scale = float(scale)
        m.qfunc.zp = int(zp)
        if self.clip_half_range:
            # The scale factor calculated in Distiller already considers the ReLU, so it's OK to apply the
            # ReLU after quantization
            m = nn.Sequential(m, nnq.ReLU())
        return m


class FPWrapper(nn.Module):
    """
    A wrapper that replaces a module with a half precision version.
    Args:
        module (nn.Module): The module to be replaced.
        precision (Union[str, int]): the floating point precision to use. Either 16/32/64.
        convert_input (bool): Specifies whether an input conversion
            to module precision is required for forward. Default: True.
        return_fp32 (bool): Specifies whether the output needs
            to be converted back to fp32. Default: True.
    """
    def __init__(self, module: nn.Module, precision, convert_input=True, return_fp32=True):
        super(FPWrapper, self).__init__()
        precision = str(precision)
        self.dtype = {'16': torch.float16, '32': torch.float32, '64': torch.float64}[precision]
        self.wrapped_module = module.to(self.dtype)
        self.return_fp32 = return_fp32
        self.convert_input = convert_input

    def forward(self, *input):
        if self.convert_input:
            input = distiller.convert_tensors_recursively_to(input, dtype=self.dtype)

        result = self.wrapped_module(*input)
        if self.return_fp32:
            return distiller.convert_tensors_recursively_to(result, dtype=torch.float32)

        return result

    def extra_repr(self):
        tmpstr = 'float_dtype={}, convert_input={}, return_fp32={}'.format(self.dtype, self.convert_input,
                                                                           self.return_fp32)
        return tmpstr


class FP16Wrapper(FPWrapper):
    def __init__(self, module, convert_input=True, return_fp32=True):
        super(FP16Wrapper, self).__init__(module, 16, convert_input, return_fp32)


class RangeLinearEmbeddingWrapper(nn.Module):
    def __init__(self, wrapped_module, num_bits, mode=LinearQuantMode.SYMMETRIC, stats=None, save_fp_weights=False):
        if not isinstance(wrapped_module, nn.Embedding):
            raise ValueError(self.__class__.__name__ + ' can only wrap torch.nn.Embedding modules')

        super(RangeLinearEmbeddingWrapper, self).__init__()

        mode = verify_quant_mode(mode)
        self.mode = mode

        self.wts_quant_settings = QuantSettings(num_bits, self.mode.weights, ClipMode.NONE, None, False, False)

        self.params_min_q_val, self.params_max_q_val = get_quantized_range(
            self.wts_quant_settings.num_bits,
            self.wts_quant_settings.quant_mode != LinearQuantMode.ASYMMETRIC_UNSIGNED,
            self.wts_quant_settings.quant_mode == LinearQuantMode.SYMMETRIC_RESTRICTED
        )
        self.save_fp_weights = save_fp_weights
        if save_fp_weights:
            wrapped_module.register_buffer('float_weight', wrapped_module.weight.clone().detach())

        if stats is None:
            w_scale, w_zero_point = _get_quant_params_from_tensor(wrapped_module.weight, num_bits, mode.weights)
        else:
            w_scale, w_zero_point = _get_quant_params_from_stats_dict(stats['output'], num_bits, mode.weights)

        device = wrapped_module.weight.device
        self.register_buffer('w_scale', w_scale.to(device))
        self.register_buffer('w_zero_point', w_zero_point.to(device))
        linear_quantize_clamp(wrapped_module.weight.data, self.w_scale, self.w_zero_point,
                              self.params_min_q_val, self.params_max_q_val, inplace=True)
        self.quant_metadata = TensorQuantMetadata(self.w_scale, self.w_zero_point,
                                                  self.params_min_q_val, self.params_max_q_val)
        self.wrapped_module = wrapped_module

    def named_linear_quant_params(self, filter=False):
        yield 'w_scale', self.w_scale
        if not filter or is_linear_quant_mode_asymmetric(self.mode.weights):
            yield 'w_zero_point', self.w_zero_point

    def set_linear_quant_param(self, name, val):
        if name in ['w_scale', 'w_zero_point']:
            if self.save_fp_weights:
                getattr(self, name).fill_(val)
                self.wrapped_module.weight.data.copy_(self.wrapped_module.float_weight.data)
                linear_quantize_clamp(self.wrapped_module.weight.data, self.w_scale, self.w_zero_point,
                                      self.params_min_q_val,
                                      self.params_max_q_val, inplace=True)
            else:
                raise UnsatisfiedRequirements('Cannot re-quantize the weights. Please specify \'save_fp_weights\' in '
                                              'the %s constructor to enable re-quantizing the weights.' %
                                              self.__class__.__name__)
        else:
            raise KeyError('No quantization parameter called \'%s\'.' % name)

    def update_linear_quant_params(self, new_config):
        """
        Updates all the quant params using a dictionary.
        Args:
             new_config (dict): the new configuration dict.
        """
        for name, val in new_config.items():
            self.set_linear_quant_param(name, val)

    def _check_requirements_weights_clipping(self, setter=False):
        if not self.wts_quant_settings.num_bits:
            raise UnsatisfiedRequirements('Cannot retrieve clipping values because the weights aren\'t quantized.')
        if setter and not self.save_fp_weights:
            warnings.warn('Without saving fp32 version of weights, re-quantization is disabled. To enable, '
                          'please set \'save_fp_weights\' while constructing the wrapper.')

    @property
    def weight_clipping(self):
        self._check_requirements_weights_clipping(setter=False)
        bits, mode = self.wts_quant_settings.num_bits, self.wts_quant_settings.quant_mode
        scale, zp = self.w_scale, self.w_zero_point
        return _get_clipping_values(scale, zp, bits, mode)

    @weight_clipping.setter
    def weight_clipping(self, val):
        self._check_requirements_weights_clipping(setter=True)
        bits = self.wts_quant_settings.num_bits
        val_min, val_max = _check_clipping_val(val, self.wts_quant_settings.quant_mode, False)
        if is_linear_quant_mode_symmetric(self.wts_quant_settings.quant_mode):
            # in symmetric quantization - we only need one value
            scale, zp = symmetric_linear_quantization_params(bits, val_max)
        else:
            signed = self.wts_quant_settings.quant_mode == LinearQuantMode.ASYMMETRIC_SIGNED
            scale, zp = asymmetric_linear_quantization_params(bits, val_min, val_max, signed=signed)
        self.set_linear_quant_param('w_scale', scale)
        self.set_linear_quant_param('w_zero_point', zp)

    def named_clipping(self, filter=False):
        val = self.weight_clipping
        if filter and is_linear_quant_mode_symmetric(self.mode.weights):
            val = val[1]
        yield 'weight_clipping', val

    def forward(self, input):
        out_q = self.wrapped_module(input)
        out_f = linear_dequantize(out_q, self.w_scale, self.w_zero_point, inplace=True)
        out_f.quant_metadata = self.quant_metadata
        return out_f


class RangeLinearFakeQuantWrapper(RangeLinearQuantWrapper):
    def __init__(self, wrapped_module, num_bits_acts, mode=LinearQuantMode.SYMMETRIC, clip_acts=ClipMode.NONE,
                 activation_stats=None, clip_n_stds=None, clip_half_range=False, scale_approx_mult_bits=None,
                 fpq_module=None, input_overrides=None, inputs_quant_auto_fallback=False, quantize_inputs=False):
        if isinstance(wrapped_module, (nn.ReLU, nn.ReLU6)):
            # In case of ReLU + Gauss/Laplace clipping, need to clip according to stats before ReLU is applied
            clip_half_range = True
            if clip_acts in (ClipMode.GAUSS, ClipMode.LAPLACE):
                activation_stats['output']['mean'] = activation_stats['inputs'][0]['mean']
                activation_stats['output']['std'] = activation_stats['inputs'][0]['std']
                activation_stats['output']['b'] = activation_stats['inputs'][0]['b']
        super(RangeLinearFakeQuantWrapper, self).__init__(wrapped_module, num_bits_acts, mode=mode,
                                                          clip_acts=clip_acts, activation_stats=activation_stats,
                                                          clip_n_stds=clip_n_stds, clip_half_range=clip_half_range,
                                                          scale_approx_mult_bits=scale_approx_mult_bits,
                                                          input_overrides=input_overrides,
                                                          inputs_quant_auto_fallback=inputs_quant_auto_fallback)
        self.fpq_module = str(fpq_module) if fpq_module else None
        self.dtype = torch.float
        self.quantize_inputs = quantize_inputs
        if self.fpq_module:
            self.dtype = {'16': torch.half, '32': torch.float, '64': torch.double}[self.fpq_module]
            self.wrapped_module.to(self.dtype)

    def _prepare_input(self, idx, input):
        if not self.quantize_inputs:
            return input

        previously_quantized = hasattr(input, 'quant_metadata')
        input.quant_metadata = self._get_input_quant_metadata(idx, input)
        if previously_quantized:
            return input

        # "Fresh" tensor, so need to quantize and the de-quantize (because this is the fake-quant wrapper)
        input_q = linear_quantize_clamp_with_metadata(input, inplace=False)
        return linear_dequantize_with_metadata(input_q, inplace=True)

    def quantized_forward(self, *inputs_q):
        inputs_q = distiller.convert_tensors_recursively_to(inputs_q, dtype=self.dtype)
        outputs = self.wrapped_module(*inputs_q)
        return distiller.convert_tensors_recursively_to(outputs, dtype=self.dtype)

    def get_output_quantization_params(self, accumulator):
        if self.preset_act_stats:
            return self.output_scale, self.output_zero_point
        else:
            q_set = self.output_quant_settings
            return _get_quant_params_from_tensor(accumulator, q_set.num_bits, q_set.quant_mode, q_set.clip_mode,
                                                 q_set.per_channel, q_set.clip_n_stds,q_set.clip_half_range,
                                                 self.scale_approx_mult_bits)

    def get_accum_to_output_re_quantization_params(self, output_scale, output_zero_point):
        return output_scale, output_zero_point

    def _convert_to_pytorch_quant(self, reduce_range):
        # A few PyTorch modules support quantized inputs/outputs
        supported = {
            nn.ReLU: nnq.ReLU(),
            nn.ReLU6: nnq.ReLU6(),
            nn.AvgPool2d: self.wrapped_module,
            nn.AdaptiveAvgPool2d: self.wrapped_module,
            nn.MaxPool2d: self.wrapped_module
        }
        q_module = supported.get(type(self.wrapped_module), None)
        if q_module is None:
            # No PyTorch quantized module - so fake it
            # Convert activations qparams - required by PyTorch to be unsigned 8-bit (torch.quint8)
            scale, zp = pytqc.distiller_qparams_to_pytorch(self.output_scale, self.output_zero_point,
                                                           self.output_quant_settings.num_bits,
                                                           self.output_quant_settings.quant_mode, torch.quint8,
                                                           reduce_range)
            modules = [pytqc.ConditionalDeQuantizeWrapper(self.wrapped_module),
                       nnq.Quantize(float(scale), int(zp), torch.quint8)]
        else:
            modules = [self.wrapped_module]
        if self.clip_half_range:
            # The scale factor calculated in Distiller already considers the ReLU, so it's OK to apply the
            # ReLU after quantization
            modules.append(nnq.ReLU())

        return modules[0] if len(modules) == 1 else nn.Sequential(*modules)

    def extra_repr(self):
        tmpstr = super(RangeLinearFakeQuantWrapper, self).extra_repr()
        if self.dtype:
            tmpstr += '\nwrapped_module_float_dtype={}.'.format(self.dtype)
        return tmpstr


_ptq_wrappers_int_only = (RangeLinearQuantWrapper, RangeLinearEmbeddingWrapper)
_ptq_wrappers_all = _ptq_wrappers_int_only + (FPWrapper,)


def is_post_train_quant_wrapper(module, include_fpwrapper=True):
    types = _ptq_wrappers_all if include_fpwrapper else _ptq_wrappers_int_only
    return isinstance(module, types)


class PostTrainLinearQuantizer(Quantizer):
    """
    Applies range-based linear quantization to a model.
    This quantizer is expected to be executed at evaluation only, on a pre-trained model

    The following modules / operations have dedicated implementations which consider quantization:
      * torch.nn.Conv2d/Conv3d
      * torch.nn.Linear
      * torch.nn.Embedding
      * distiller.modules.Concat
      * distiller.modules.EltwiseAdd
      * distiller.modules.EltwiseMult
      * distiller.modules.Matmul
      * distiller.modules.BatchMatmul
    An existing module will likely need to be modified to use the 'distiller.modules.*' modules. This needs to
    be done BEFORE creating the quantizer. See the docs for more details:
    https://nervanasystems.github.io/distiller/prepare_model_quant.html

    Any leaf module not in the list above will be "fake-quantized". That is - the floating-point module will be
    executed (FP64/32/16 can be specified with the fpq_module argument), and its output will be quantized.

    To completely disable quantization for any module (inc. "fake-quantization" as described above),
    use the overrides mechanism to specify NONE for bits_activations and/or bits_weights as needed.

    Args:
        model (torch.nn.Module): Model to be quantized
        bits_activations/parameters/accum (int): Number of bits to be used when quantizing each tensor type
        overrides (:obj:`OrderedDict`, optional): Overrides the layers quantization settings.
        mode (ModuleQuantMode / LinearQuantMode): Quantization mode to use (symmetric / asymmetric-signed / unsigned)
        clip_acts (ClipMode): Activations clipping mode to use
        per_channel_wts (bool): Enable quantization of weights using separate quantization parameters per
            output channel
        model_activation_stats (str / dict / OrderedDict): Either a path to activation stats YAML file, or a dictionary
            containing the stats. The stats are used for static calculation of quantization parameters.
            The dict should be in the format exported by distiller.data_loggers.QuantCalibrationStatsCollector.
            If None then parameters are calculated dynamically.
        fp16 (bool): Set to True to convert modules to half precision.
            WARNING - this argument is deprecated, use instead the argument `fpq_module`
        clip_n_stds (float): When clip_acts == ClipMode.N_STD, this is the number of standard deviations to use
        clip_half_range (bool): When clip_acts is
        scale_approx_mult_bits (int): If not None, scale factors will be approximated using an integer multiplication
            followed by a bit-wise shift. This eliminates floating-point scale factors, replacing them with integer
            calculations.
            If None, scale factors will be kept in their original FP32 values.
        inputs_quant_auto_fallback (bool): Enabled by default.
            See <distiller_root>/examples/post_train_quant/resnet18_imagenet_post_train_input_overrides.yaml
            For details what this does and how to override it.
        fpq_module (Union[int, str]): use the modules in floating point mode and only quantize their outputs.
            takes the values (16, 32, 64) only, this will use RangeLinearFakeQuantWrapper.
        save_fp_weights (bool): Indicates whether or not to save a copy of the floating point weights.
          This allows re-quantization of weight after the initial quantization.
          Defaults to False for performance.
    Note:
        If fpq_module is set, all the layers (except those overridden in `overrides`) will be converted
        to the set floating point precision, regardless of bits_activations/parameters/accum.
    """
    def __init__(self, model, bits_activations=8, bits_parameters=8, bits_accum=32,
                 overrides=None, mode=LinearQuantMode.SYMMETRIC, clip_acts=ClipMode.NONE,
                 per_channel_wts=False, model_activation_stats=None, fp16=False,
                 clip_n_stds=None, clip_half_range=False,
                 scale_approx_mult_bits=None, inputs_quant_auto_fallback=True,
                 fpq_module=None, save_fp_weights=False, also_clip_weights=False):
        overrides_bkp = deepcopy(overrides)
        super(PostTrainLinearQuantizer, self).__init__(model, bits_activations=bits_activations,
                                                       bits_weights=bits_parameters, bits_bias=bits_accum,
                                                       overrides=overrides, train_with_fp_copy=False)
        if fp16 and str(fpq_module) not in ('16', 'None'):
            raise ValueError('Conflict - fp16 set to true and fpq_module set to other than 16.')
        mode = verify_quant_mode(mode)
        clip_acts = verify_clip_mode(clip_acts)
        if clip_acts == ClipMode.N_STD and clip_n_stds is None:
            raise ValueError('clip_n_stds must not be None when clip_acts set to N_STD')

        if model_activation_stats is not None:
            if isinstance(model_activation_stats, str):
                if not os.path.isfile(model_activation_stats):
                    raise ValueError("Model activation stats file not found at: " + model_activation_stats)
                msglogger.info('Loading activation stats from: ' + model_activation_stats)
                with open(model_activation_stats, 'r') as stream:
                    model_activation_stats = distiller.utils.yaml_ordered_load(stream)
            elif not isinstance(model_activation_stats, (dict, OrderedDict)):
                raise TypeError('model_activation_stats must either be a string, a dict / OrderedDict or None')
        else:
            msglogger.warning("\nWARNING:\nNo stats file passed - Dynamic quantization will be used\n"
                              "At the moment, this mode isn't as fully featured as stats-based quantization, and "
                              "the accuracy results obtained are likely not as representative of real-world results."
                              "\nSpecifically:\n"
                              "  * Not all modules types are supported in this mode. Unsupported modules will remain "
                              "in FP32.\n"
                              "  * Optimizations for quantization of layers followed by Relu/Tanh/Sigmoid are only "
                              "supported when statistics are used.\nEND WARNING\n")

        mode_dict = {'activations': _enum_to_str(mode.activations), 'weights': _enum_to_str(mode.weights)}
        self.model.quantizer_metadata = {'type': type(self),
                                         'params': {'bits_activations': bits_activations,
                                                    'bits_parameters': bits_parameters,
                                                    'bits_accum': bits_accum,
                                                    'mode': mode_dict,
                                                    'clip_acts': _enum_to_str(clip_acts),
                                                    'clip_n_stds': clip_n_stds,
                                                    'clip_half_range': clip_half_range,
                                                    'per_channel_wts': per_channel_wts,
                                                    'scale_approx_mult_bits': scale_approx_mult_bits,
                                                    'inputs_quant_auto_fallback': inputs_quant_auto_fallback,
                                                    'fpq_module': fpq_module,
                                                    'model_activation_stats': model_activation_stats,
                                                    'overrides': overrides_bkp}}

        def _check_fp16_arg(fp16, fpq_module):
            if fp16:
                warnings.warn("Argument 'fp16' is deprecated. Please use 'fpq_module'(=16/32/64) argument.",
                              DeprecationWarning)
                fpq_module = fpq_module or 16
            return fpq_module

        def replace_param_layer(module, name, qbits_map, per_channel_wts=per_channel_wts,
                                mode=mode, fp16=fp16, scale_approx_mult_bits=scale_approx_mult_bits,
                                clip_acts=None, clip_n_stds=clip_n_stds, clip_half_range=clip_half_range,
                                input_overrides=None, fpq_module=fpq_module, fake=False):
            fpq_module = _check_fp16_arg(fp16, fpq_module)
            if fpq_module and not fake:
                return FPWrapper(module, fpq_module)

            norm_name = distiller.utils.normalize_module_name(name)
            activation_stats = self.model_activation_stats.get(norm_name, None)
            clip_acts = verify_clip_mode(clip_acts or self.clip_acts)
            qbits = qbits_map[name]
            if qbits.acts is not None and qbits.wts is None:
                # Quantizing only activations equals fake-quantization
                fake = True

            if fake:
                return RangeLinearFakeQuantWrapper(module, qbits.acts, mode=mode, clip_acts=clip_acts,
                                                   activation_stats=activation_stats,
                                                   clip_n_stds=clip_n_stds, clip_half_range=clip_half_range,
                                                   scale_approx_mult_bits=scale_approx_mult_bits,
                                                   fpq_module=fpq_module, input_overrides=input_overrides,
                                                   inputs_quant_auto_fallback=inputs_quant_auto_fallback,
                                                   quantize_inputs=False)

            return RangeLinearQuantParamLayerWrapper(module, qbits.acts, qbits.wts,
                                                     num_bits_accum=self.bits_accum, mode=mode, clip_acts=clip_acts,
                                                     per_channel_wts=per_channel_wts,
                                                     activation_stats=activation_stats,
                                                     clip_n_stds=clip_n_stds, clip_half_range=clip_half_range,
                                                     scale_approx_mult_bits=scale_approx_mult_bits,
                                                     input_overrides=input_overrides,
                                                     inputs_quant_auto_fallback=inputs_quant_auto_fallback,
                                                     save_fp_weights=self.save_fp_weights,
                                                     also_clip_weights=self.also_clip_weights)

        def replace_non_param_layer(wrapper_type, module, name, qbits_map, fp16=fp16,
                                    scale_approx_mult_bits=scale_approx_mult_bits,
                                    clip_acts=None, clip_n_stds=clip_n_stds, clip_half_range=clip_half_range,
                                    input_overrides=None, inputs_quant_auto_fallback=inputs_quant_auto_fallback,
                                    fpq_module=fpq_module, fake=False):
            fpq_module = _check_fp16_arg(fp16, fpq_module)
            if fpq_module and not fake:
                return FPWrapper(module, fpq_module)

            norm_name = distiller.utils.normalize_module_name(name)
            activation_stats = self.model_activation_stats.get(norm_name, None)
            clip_acts = verify_clip_mode(clip_acts or self.clip_acts)
            qbits = qbits_map[name]

            if fake:
                return RangeLinearFakeQuantWrapper(module, qbits.acts, mode=mode, clip_acts=clip_acts,
                                                   activation_stats=activation_stats,
                                                   clip_n_stds=clip_n_stds, clip_half_range=clip_half_range,
                                                   scale_approx_mult_bits=scale_approx_mult_bits,
                                                   fpq_module=fpq_module, input_overrides=input_overrides,
                                                   inputs_quant_auto_fallback=inputs_quant_auto_fallback,
                                                   quantize_inputs=False)
            try:
                return wrapper_type(module, qbits.acts, mode=mode, clip_acts=clip_acts,
                                    activation_stats=activation_stats,
                                    clip_n_stds=clip_n_stds, clip_half_range=clip_half_range,
                                    scale_approx_mult_bits=scale_approx_mult_bits,
                                    input_overrides=input_overrides,
                                    inputs_quant_auto_fallback=inputs_quant_auto_fallback)
            except NoStatsError:
                warnings.warn('WARNING: {0} - quantization of {1} without stats not supported. '
                              'Keeping the original FP32 module'.format(name, module.__class__.__name__), UserWarning)
                return module

        def replace_embedding(module, name, qbits_map, fp16=fp16, fpq_module=fpq_module):
            fpq_module = _check_fp16_arg(fp16, fpq_module)
            if fpq_module:
                return FPWrapper(module, fpq_module, convert_input=False)
            norm_name = distiller.utils.normalize_module_name(name)
            return RangeLinearEmbeddingWrapper(module, qbits_map[name].wts, mode=mode,
                                               stats=self.model_activation_stats.get(norm_name, None))

        def replace_fake_quant(module, name, qbits_map, fp16=fp16,
                               clip_acts=None, clip_n_stds=clip_n_stds, clip_half_range=clip_half_range,
                               scale_approx_mult_bits=scale_approx_mult_bits, input_overrides=None,
                               inputs_quant_auto_fallback=inputs_quant_auto_fallback,
                               fpq_module=fpq_module, fake=True, make_identity=False, quantize_inputs=True):
            if isinstance(module, (nn.ReLU, nn.ReLU6)) and make_identity:
                named_modules = OrderedDict(self.model.named_modules())
                pred = self.adjacency_map[name].predecessors[0].name
                if isinstance(named_modules[pred], RangeLinearQuantWrapper):
                    return nn.Identity()

            if distiller.has_children(module):
                return module

            fpq_module = _check_fp16_arg(fp16, fpq_module)
            if not fake:
                return FPWrapper(module, fpq_module)

            norm_name = distiller.utils.normalize_module_name(name)
            clip_acts = verify_clip_mode(clip_acts or self.clip_acts)
            return RangeLinearFakeQuantWrapper(module, qbits_map[name].acts, mode=mode, clip_acts=clip_acts,
                                               activation_stats=self.model_activation_stats.get(norm_name, None),
                                               clip_n_stds=clip_n_stds,  clip_half_range=clip_half_range,
                                               scale_approx_mult_bits=scale_approx_mult_bits,
                                               fpq_module=fpq_module, input_overrides=input_overrides,
                                               inputs_quant_auto_fallback=inputs_quant_auto_fallback,
                                               quantize_inputs=quantize_inputs)

        self.clip_acts = clip_acts
        self.clip_n_stds = clip_n_stds
        self.model_activation_stats = model_activation_stats or {}
        self.bits_accum = bits_accum
        self.mode = mode
        self.save_fp_weights = save_fp_weights
        self.also_clip_weights = also_clip_weights

        self.replacement_factory[nn.Conv2d] = replace_param_layer
        self.replacement_factory[nn.Conv3d] = replace_param_layer
        self.replacement_factory[nn.Linear] = replace_param_layer

        factory_concat = partial(
            replace_non_param_layer, RangeLinearQuantConcatWrapper)
        factory_eltwiseadd = partial(
            replace_non_param_layer, RangeLinearQuantEltwiseAddWrapper)
        factory_eltwisemult = partial(
            replace_non_param_layer, RangeLinearQuantEltwiseMultWrapper)
        factory_matmul = partial(
            replace_non_param_layer, RangeLinearQuantMatmulWrapper)

        update_wrapper(factory_concat, replace_non_param_layer)
        update_wrapper(factory_eltwiseadd, replace_non_param_layer)
        update_wrapper(factory_eltwisemult, replace_non_param_layer)
        update_wrapper(factory_matmul, replace_non_param_layer)

        self.replacement_factory[distiller.modules.Concat] = factory_concat
        self.replacement_factory[distiller.modules.EltwiseAdd] = factory_eltwiseadd
        self.replacement_factory[distiller.modules.EltwiseMult] = factory_eltwisemult
        self.replacement_factory[distiller.modules.Matmul] = factory_matmul
        self.replacement_factory[distiller.modules.BatchMatmul] = factory_matmul
        self.replacement_factory[nn.Embedding] = replace_embedding

        self.default_repalcement_fn = replace_fake_quant
        self.replacement_blacklist.append(nn.Dropout)

        # To be filled by .prepare_model()
        self.linear_quant_params = None

    def named_linear_quant_params(self, yield_clipping_params=False, filter=False):
        if yield_clipping_params:
            yield from self.named_clipping(filter=filter)
            return
        for module_name, module in self.model.named_modules():
            if is_post_train_quant_wrapper(module, include_fpwrapper=False):
                for buff_name, buff in module.named_linear_quant_params(filter=filter):
                    full_buff_name = "%s.%s" % (module_name, buff_name)
                    yield full_buff_name, buff

    def named_clipping(self, filter=False):
        """
        Gets all the clipping parameters of the model.
        yields tuple[str, tuple[torch.Tensor, torch.Tensor]]
        """
        for module_name, module in self.model.named_modules():
            if not is_post_train_quant_wrapper(module, include_fpwrapper=False):
                continue
            for clip_name, clip_val in module.named_clipping(filter=filter):  # type: str, tuple[torch.Tensor, torch.Tensor]
                yield '%s.%s' % (module_name, clip_name), clip_val

    def set_clipping(self, name, val):
        """
        Sets a clipping parameter by name.
        Args:
            name (str): the name of the clipping parameter.
            val (tuple[float or torch.Tensor, float or torch.Tensor]): the value of the clipping.
        """
        module_name = distiller.param_name_2_module_name(name)
        clip_name = name.split('.')[-1]
        module = dict(self.model.named_modules())[module_name]
        if not is_post_train_quant_wrapper(module, False):
            raise ValueError('\'%s\' isn\'t a wrapper and has no clipping parameters.' % module_name)
        if clip_name not in dict(module.named_clipping()):
            raise ValueError('\'%s\' is not a clipping parameter.' % clip_name)
        setattr(module, clip_name, val)

    def update_clipping_parameters(self, clipping_config):
        """
        Updates all clipping paramters according to a configuration dict.
        Args:
            clipping_config (dict[str, tuple[float or torch.Tensor, float or torch.Tensor]]):
              the clipping configuration.
        """
        for name, val in clipping_config.items():
            self.set_clipping(name, val)

    def _is_clipping_parameter(self, name):
        module_name = distiller.param_name_2_module_name(name)
        clip_name = name.split('.')[-1]
        module = dict(self.model.named_modules())[module_name]
        return is_post_train_quant_wrapper(module, False) and clip_name in dict(module.named_clipping())

    def force_readjust_wrappers(self):
        def _force_readjust(module):
            if isinstance(module, RangeLinearQuantWrapper):
                module.force_readjust.fill_(True)
        self.model.apply(_force_readjust)

    def set_linear_quant_param(self, name, val):
        """
        Sets the the quant parameter by module_name.quant_param_name.
        Can also set the clipping values.
        Args:
             name (str): the name of the quant param [module_name].[quant_param_name]
             val: the new value.
        """
        if self._is_clipping_parameter(name):
            self.set_clipping(name, val)
        else:
            self.linear_quant_params[name].data.fill_(val)
        self.force_readjust_wrappers()

    def update_linear_quant_params(self, new_config):
        """
        Updates all the quant params using a dictionary.
        Args:
             new_config (dict): the new configuration dict.
        """
        for k, v in new_config.items():
            self.set_linear_quant_param(k, v)

    @classmethod
    def from_args(cls, model, args):
        """
        Returns an instance of PostTrainLinearQuantizer based on the set command-line arguments that are
        given by add_post_train_quant_args()
        """
        if args.qe_config_file:
            return distiller.config_component_from_file_by_class(model, args.qe_config_file,
                                                                 'PostTrainLinearQuantizer')
        else:
            if args.qe_bits_acts == 0:
                args.qe_bits_acts = None
            if args.qe_bits_wts == 0:
                args.qe_bits_wts = None
            overrides = OrderedDict(
                [
                    (layer, OrderedDict([('bits_activations', None), ('bits_weights', None)]))
                    for layer in args.qe_no_quant_layers
                ]
            )
            overrides.update(OrderedDict(
                [(layer, OrderedDict([('clip_acts', 'NONE')]))
                 for layer in args.qe_no_clip_layers if layer not in args.qe_no_quant_layers]
            ))
            mode_acts = args.qe_mode_acts or args.qe_mode
            mode_wts = args.qe_mode_wts or args.qe_mode
            mode = ModuleQuantMode(mode_acts, mode_wts)
            return cls(model,
                       bits_activations=args.qe_bits_acts,
                       bits_parameters=args.qe_bits_wts,
                       bits_accum=args.qe_bits_accum,
                       mode=mode,
                       clip_acts=args.qe_clip_acts,
                       per_channel_wts=args.qe_per_channel,
                       model_activation_stats=(None if args.qe_dynamic else args.qe_stats_file),
                       clip_n_stds=args.qe_clip_n_stds,
                       scale_approx_mult_bits=args.qe_scale_approx_bits,
                       overrides=overrides,
                       inputs_quant_auto_fallback=True,
                       save_fp_weights=args.qe_save_fp_weights)

    def save_per_layer_parameters(self, save_dir=''):
        defaults = OrderedDict(self.model.quantizer_metadata['params'])
        defaults.pop('bits_activations')
        defaults.pop('bits_parameters')
        defaults.pop('bits_accum')
        out = OrderedDict()
        for n in self.module_overrides_map:
            modules_dict = dict(self.model.named_modules())
            m = modules_dict[n]
            if distiller.has_children(m) and not is_post_train_quant_wrapper(m, include_fpwrapper=False):
                continue
            qbits = self.module_qbits_map[n]
            d = OrderedDict()
            d['bits_activations'] = qbits.acts
            d['bits_weights'] = qbits.wts
            d['bits_bias'] = qbits.bias
            for k, v in defaults.items():
                actual_v = self.module_overrides_map[n].get(k, v)
                d[k] = actual_v
            out[n] = d
        if self.linear_quant_params:
            out['linear_quant_params'] = lqp_dict = OrderedDict()
            for k, v in self.linear_quant_params.items():  # type: str, torch.Tensor
                lqp_dict[k] = v.item()

        save_path = os.path.join(save_dir, 'layer_quant_params.yaml')
        distiller.yaml_ordered_save(save_path, out)
        msglogger.info('Per-layer quantization parameters saved to ' + save_path)

    def prepare_model(self, dummy_input=None):
        self.has_bidi_distiller_lstm = any(isinstance(m, distiller.modules.DistillerLSTM) and m.bidirectional for
                                           _, m in self.model.named_modules())
        if self.has_bidi_distiller_lstm:
            warnings.warn('Model contains a bidirectional DistillerLSTM module. '
                          'Automatic BN folding and statistics optimization based on tracing is not yet '
                          'supported for models containing such modules.\n'
                          'Will perform specific optimization for the DistillerLSTM modules, but any other potential '
                          'opportunities for optimization in the model will be ignored.', UserWarning)
            # Setting dummy_input to None to make sure SummaryGraph won't be called
            dummy_input = None
        elif dummy_input is None:
            raise UnsatisfiedRequirements('PostTrainLinearQuantizer requires dummy '
                                          'input in order to perform certain optimizations')
        super(PostTrainLinearQuantizer, self).prepare_model(dummy_input)

        save_dir = msglogger.logdir if hasattr(msglogger, 'logdir') else '.'
        self.save_per_layer_parameters(save_dir)

    def _pre_prepare_model(self, dummy_input):
        if not self.has_bidi_distiller_lstm:
            self._apply_bn_folding(dummy_input)
            self._apply_activation_stats_fusions()
            self._apply_fuse_relu()
        else:
            self._apply_bidi_distiller_lstm_stats_fusion()

        save_dir = msglogger.logdir if hasattr(msglogger, 'logdir') else '.'
        save_path = os.path.join(save_dir, 'quant_stats_after_prepare_model.yaml')
        distiller.yaml_ordered_save(save_path, self.model_activation_stats)
        msglogger.info('Updated stats saved to ' + save_path)
        # for module_name, override in self.module_overrides_map.items():
        #     # Hack to bypass Quantizer pre-override check -
        #     # Quantizer class checks `qbit.acts` and `qbit.wts` before applying overrides
        #     # but since fp16 doesn't act as an intN - we need to override these
        #     # tensors to bypass the check
        #     if (override.get('fp16', False) or override.get('fpq_module', False)) and \
        #          not override.get('fake', False):
        #         self.module_qbits_map[module_name] = QBits('fp', None, None)

    def _clip_stats(self, entry, min_val, max_val):
        if entry['max'] < min_val:
            entry['min'] = entry['avg_min'] = entry['max'] = entry['avg_max'] = min_val
        elif entry['min'] > max_val:
            entry['min'] = entry['avg_min'] = entry['max'] = entry['avg_max'] = max_val
        else:
            entry['min'] = max(min_val, entry['min'])
            entry['avg_min'] = max(min_val, entry['avg_min'])
            entry['max'] = min(max_val, entry['max'])
            entry['avg_max'] = min(max_val, entry['avg_max'])

    def _apply_bn_folding(self, dummy_input):
        msglogger.info('Applying batch-norm folding ahead of post-training quantization')
        mt.fold_batch_norms(self.model, adjacency_map=self.adjacency_map, inference=True)

        # After BN folding model need to re-generate the adjacency map
        summary_graph = distiller.SummaryGraph(self.model, dummy_input)
        self.adjacency_map = summary_graph.adjacency_map(dedicated_modules_only=False)

        if not self.model_activation_stats:
            return

        # Update the activation stats to reflect BN folding
        msglogger.info('Propagating output statistics from BN modules to folded modules')
        named_modules = OrderedDict(self.model.named_modules())
        model_stats = self.model_activation_stats
        for n, m in named_modules.items():
            # Look for the mark left by distiller.model_transforms.fold_batch_norms
            fused_modules = getattr(m, 'fused_modules', None)
            if fused_modules is None:
                continue
            folded_bn_module = distiller.normalize_module_name(fused_modules[0])

            # Propagate the output stats of the folded BN module to this module
            # If stats were collected after folding was applied, then stats for the BN module won't exist,
            # in which case we just move on
            folded_bn_stats = model_stats.pop(folded_bn_module, None)
            if folded_bn_stats is None:
                continue
            model_stats[distiller.normalize_module_name(n)]['output'] = folded_bn_stats['output']
            msglogger.debug('  {} --> {}'.format(folded_bn_module, n))

    def _apply_activation_stats_fusions(self):
        # Now we look for certain "fusions" of layers and activations
        # We modify stats to make sure we quantize only the ranges relevant to the activation function
        # By doing so we reduce quantization error while still keeping all
        if not self.model_activation_stats:
            msglogger.info("No activation stats - skipping optimizations for modules followed by Relu/Tanh/Sigmoid")
            return

        msglogger.info('Optimizing output statistics for modules followed by ReLU/Tanh/Sigmoid')

        named_modules = OrderedDict(self.model.named_modules())
        model_stats = self.model_activation_stats
        for n, m in named_modules.items():
            # Don't fuse if module outputs aren't quantized:
            qbits = self.module_qbits_map.get(n, QBits(None, None, None))
            if qbits.acts is None:
                continue
            if (distiller.has_children(m) and not isinstance(m, SimulatedFoldedBatchNorm))\
                    or n not in self.adjacency_map or len(self.adjacency_map[n].successors) != 1:
                continue
            successor = self.adjacency_map[n].successors[0]
            n = distiller.normalize_module_name(n)
            m_stats = model_stats[n]

            succ_type = successor.type
            succ_stats = model_stats.get(distiller.normalize_module_name(successor.name), None)
            if succ_type == 'Split':
                # Handling case where layer output is split, with each chunk going into an activation function
                # This pattern occurs in LSTM, for example. If all the activations are "similar", we can still
                # optimize the quantization ranges of the output of the layer prior to the split
                post_split_ops = self.adjacency_map[successor.name].successors
                if all(op.type == 'Relu' for op in post_split_ops):
                    succ_type = 'Relu'
                elif all(op.type == 'Tanh' for op in post_split_ops):
                    # Tanh non-saturated input range is smaller than sigmoid, so we try this first
                    succ_type = 'Tanh'
                elif all(op.type in ('Sigmoid', 'Tanh') for op in post_split_ops):
                    # If we have both sigmoid and tanh (as in LSTM), we can go with sigmoid
                    succ_type = 'Sigmoid'
                succ_stats = None

            # Set the clipping values
            if succ_type == 'Relu':
                # ReLU zeros out all negative values, so there's no need to quantize them
                min_val = 0.
                max_val = m_stats['output']['max']
            elif succ_type == 'Sigmoid' or succ_type == 'Tanh':
                # Tanh / Sigmoid saturate at ~4 / ~6 respectively. No need to quantize their inputs outside
                # of these ranges
                max_val = 4. if succ_type == 'Tanh' else 6.
                min_val = -max_val
            elif isinstance(named_modules.get(successor.name, None), nn.ReLU6):
                succ_type = 'ReLU6'
                # ReLU zeros out all negative values, so there's no need to quantize them
                min_val = 0.
                max_val = min(m_stats['output']['max'], 6)
            else:
                continue

            # Clip the stats
            msglogger.debug('  Module {} followed by {}, updating stats'.format(n, succ_type))
            self._clip_stats(m_stats['output'], min_val, max_val)
            if succ_stats is not None:
                succ_stats['inputs'][0] = deepcopy(m_stats['output'])

    def _apply_fuse_relu(self):
        """Fuses ReLU layers to the linear layers before them."""
        model_overrides = self.module_overrides_map
        named_modules = dict(self.model.named_modules())
        for n, m in named_modules.items():
            # Don't fuse if module outputs aren't quantized:
            qbits = self.module_qbits_map.get(n, QBits(None, None, None))
            if qbits.acts is None:
                continue
            if (distiller.has_children(m) and not isinstance(m, SimulatedFoldedBatchNorm))\
                    or n not in self.adjacency_map or len(self.adjacency_map[n].successors) != 1:
                continue
            successor = self.adjacency_map[n].successors[0]
            successor_module = named_modules.get(successor.name, None)
            # Add half range clipping to module overrides
            m_override = model_overrides.get(n, OrderedDict())
            model_overrides[n] = m_override
            if successor.name in named_modules and isinstance(successor_module, (nn.ReLU, nn.ReLU6)):
                m_override['clip_half_range'] = True
                m_override = model_overrides.get(successor.name, OrderedDict())
                m_override['make_identity'] = True
                model_overrides[successor.name] = m_override

    def _apply_bidi_distiller_lstm_stats_fusion(self):
        distiller_lstm_cells = [n for n, m in self.model.named_modules() if
                                isinstance(m, distiller.modules.DistillerLSTMCell)]

        for name in distiller_lstm_cells:
            name += '.eltwiseadd_gate'
            msglogger.debug('  Module {} followed by Sigmoid, updating stats'.format(name))
            sat_val = 6.
            self._clip_stats(self.model_activation_stats[name]['output'], -sat_val, sat_val)

    def _post_prepare_model(self):
        m = self.model
        device = distiller.model_device(m)
        for param in m.parameters():
            param.data = param.data.to(device)
        for buffer in m.buffers():
            buffer.data = buffer.data.to(device)
        self.linear_quant_params = OrderedDict(self.named_linear_quant_params())


###############################################################################
# Quantization-aware training
###############################################################################


def update_ema(biased_ema, value, decay, step):
    biased_ema = biased_ema * decay + (1 - decay) * value
    unbiased_ema = biased_ema / (1 - decay ** step)  # Bias correction
    return biased_ema, unbiased_ema


def inputs_quantize_wrapped_forward(self, input):
    input = self.inputs_quant(input)
    return self.original_forward(input)


class FakeLinearQuantization(nn.Module):
    def __init__(self, num_bits=8, mode=LinearQuantMode.SYMMETRIC, ema_decay=0.999, dequantize=True, inplace=False):
        super(FakeLinearQuantization, self).__init__()

        self.num_bits = num_bits
        self.mode = mode
        self.dequantize = dequantize
        self.inplace = inplace

        # We track activations ranges with exponential moving average, as proposed by Jacob et al., 2017
        # https://arxiv.org/abs/1712.05877
        # We perform bias correction on the EMA, so we keep both unbiased and biased values and the iterations count
        # For a simple discussion of this see here:
        # https://www.coursera.org/lecture/deep-neural-network/bias-correction-in-exponentially-weighted-averages-XjuhD
        self.register_buffer('ema_decay', torch.tensor(ema_decay))
        self.register_buffer('tracked_min_biased', torch.zeros(1))
        self.register_buffer('tracked_min', torch.zeros(1))
        self.register_buffer('tracked_max_biased', torch.zeros(1))
        self.register_buffer('tracked_max', torch.zeros(1))
        self.register_buffer('iter_count', torch.zeros(1))
        self.register_buffer('scale', torch.ones(1))
        self.register_buffer('zero_point', torch.zeros(1))

    def forward(self, input):
        # We update the tracked stats only in training
        #
        # Due to the way DataParallel works, we perform all updates in-place so the "main" device retains
        # its updates. (see https://pytorch.org/docs/stable/nn.html#dataparallel)
        # However, as it is now, the in-place update of iter_count causes an error when doing
        # back-prop with multiple GPUs, claiming a variable required for gradient calculation has been modified
        # in-place. Not clear why, since it's not used in any calculations that keep a gradient.
        # It works fine with a single GPU. TODO: Debug...
        if self.training:
            with torch.no_grad():
                current_min, current_max = get_tensor_min_max(input)
            self.iter_count += 1
            self.tracked_min_biased.data, self.tracked_min.data = update_ema(self.tracked_min_biased.data,
                                                                             current_min, self.ema_decay,
                                                                             self.iter_count)
            self.tracked_max_biased.data, self.tracked_max.data = update_ema(self.tracked_max_biased.data,
                                                                             current_max, self.ema_decay,
                                                                             self.iter_count)

        if is_linear_quant_mode_symmetric(self.mode):
            max_abs = max(abs(self.tracked_min), abs(self.tracked_max))
            actual_min, actual_max = -max_abs, max_abs
            if self.training:
                self.scale.data, self.zero_point.data = symmetric_linear_quantization_params(
                    self.num_bits, max_abs, restrict_qrange=self.mode == LinearQuantMode.SYMMETRIC_RESTRICTED)
        else:
            actual_min, actual_max = self.tracked_min, self.tracked_max
            signed = self.mode == LinearQuantMode.ASYMMETRIC_SIGNED
            if self.training:
                self.scale.data, self.zero_point.data = asymmetric_linear_quantization_params(self.num_bits,
                                                                                              self.tracked_min,
                                                                                              self.tracked_max,
                                                                                              signed=signed)

        input = clamp(input, actual_min.item(), actual_max.item(), False)
        input = LinearQuantizeSTE.apply(input, self.scale, self.zero_point, self.dequantize, False)

        return input

    def extra_repr(self):
        mode_str = str(self.mode).split('.')[1]
        return 'mode={0}, num_bits={1}, ema_decay={2:.4f})'.format(mode_str, self.num_bits, self.ema_decay)


class FakeQuantizationWrapper(nn.Module):
    def __init__(self, wrapped_module, num_bits, quant_mode, ema_decay):
        super(FakeQuantizationWrapper, self).__init__()
        self.wrapped_module = wrapped_module
        self.fake_q = FakeLinearQuantization(num_bits, quant_mode, ema_decay, dequantize=True,
                                             inplace=getattr(wrapped_module, 'inplace', False))

    def forward(self, *input):
        res = self.wrapped_module(*input)
        res = self.fake_q(res)
        return res


class QuantAwareTrainRangeLinearQuantizer(Quantizer):
    def __init__(self, model, optimizer=None, bits_activations=32, bits_weights=32, bits_bias=32,
                 overrides=None, mode=LinearQuantMode.SYMMETRIC, ema_decay=0.999, per_channel_wts=False,
                 quantize_inputs=True, num_bits_inputs=None):
        super(QuantAwareTrainRangeLinearQuantizer, self).__init__(model, optimizer=optimizer,
                                                                  bits_activations=bits_activations,
                                                                  bits_weights=bits_weights,
                                                                  bits_bias=bits_bias,
                                                                  overrides=overrides,
                                                                  train_with_fp_copy=True)

        mode = verify_quant_mode(mode)

        mode_dict = {'activations': _enum_to_str(mode.activations), 'weights': _enum_to_str(mode.weights)}
        self.model.quantizer_metadata['params']['mode'] = mode_dict
        self.model.quantizer_metadata['params']['ema_decay'] = ema_decay
        self.model.quantizer_metadata['params']['per_channel_wts'] = per_channel_wts
        self.model.quantizer_metadata['params']['quantize_inputs'] = quantize_inputs

        # Keeping some parameters for input quantization
        self.quantize_inputs = quantize_inputs
        if num_bits_inputs is not None:
            self.num_bits_inputs = num_bits_inputs
        else:
            self.num_bits_inputs = bits_activations
        self.mode = mode
        self.decay = ema_decay
        self.per_channel_wts = per_channel_wts

        def linear_quantize_param(param_fp, param_meta):
            m = param_meta.module
            # We don't quantize the learned weights of embedding layers per-channel, because they're used
            # as inputs in subsequent layers and we don't support per-channel activations quantization yet
            perch = not isinstance(m, nn.Embedding) and per_channel_wts and param_fp.dim() in [2, 4]

            with torch.no_grad():
                scale, zero_point = _get_quant_params_from_tensor(param_fp, param_meta.num_bits, mode,
                                                                  per_channel=perch)
            setattr(m, param_meta.q_attr_name + '_scale', scale)
            setattr(m, param_meta.q_attr_name + '_zero_point', zero_point)
            out = LinearQuantizeSTE.apply(param_fp, scale, zero_point, True, False)
            return out

        def activation_replace_fn(module, name, qbits_map):
            bits_acts = qbits_map[name].acts
            if bits_acts is None:
                return module
            return FakeQuantizationWrapper(module, bits_acts, mode, ema_decay)

        self.param_quantization_fn = linear_quantize_param

        self.activation_replace_fn = activation_replace_fn
        self.replacement_factory[nn.ReLU] = self.activation_replace_fn

    def _post_prepare_model(self):
        if self.quantize_inputs:
            if isinstance(self.model, nn.DataParallel):
                m = self.model.module
            else:
                m = self.model

            m.inputs_quant = FakeLinearQuantization(self.num_bits_inputs, self.mode, self.decay,
                                                    dequantize=True, inplace=False)
            m.__class__.original_forward = m.__class__.forward
            m.__class__.forward = inputs_quantize_wrapped_forward

        # Prepare scale and zero point buffers in modules where parameters are being quantized
        # We're calculating "dummy" scale and zero point just to get their dimensions
        for ptq in self.params_to_quantize:
            m = ptq.module
            param_fp = getattr(m, ptq.fp_attr_name)
            perch = not isinstance(m, nn.Embedding) and self.per_channel_wts and param_fp.dim() in [2, 4]
            with torch.no_grad():
                scale, zero_point = _get_quant_params_from_tensor(param_fp, ptq.num_bits, self.mode,
                                                                  per_channel=perch)
            m.register_buffer(ptq.q_attr_name + '_scale', torch.ones_like(scale))
            m.register_buffer(ptq.q_attr_name + '_zero_point', torch.zeros_like(zero_point))


class NCFQuantAwareTrainQuantizer(QuantAwareTrainRangeLinearQuantizer):
    def __init__(self, model, optimizer=None, bits_activations=32, bits_weights=32, bits_bias=32,
                 overrides=None, mode=LinearQuantMode.SYMMETRIC, ema_decay=0.999, per_channel_wts=False):
        super(NCFQuantAwareTrainQuantizer, self).__init__(model, optimizer=optimizer,
                                                          bits_activations=bits_activations,
                                                          bits_weights=bits_weights,
                                                          bits_bias=bits_bias,
                                                          overrides=overrides,
                                                          mode=mode, ema_decay=ema_decay,
                                                          per_channel_wts=per_channel_wts,
                                                          quantize_inputs=False)

        # Remove 'quantize_inputs' from the metadata dict since this quantizer hard-codes it and doesn't
        # actually take it as an argument
        self.model.quantizer_metadata['params'].pop('quantize_inputs')

        self.replacement_factory[distiller.modules.EltwiseMult] = self.activation_replace_fn
        self.replacement_factory[distiller.modules.Concat] = self.activation_replace_fn
        self.replacement_factory[nn.Linear] = self.activation_replace_fn
        # self.replacement_factory[nn.Sigmoid] = self.activation_replace_fn<|MERGE_RESOLUTION|>--- conflicted
+++ resolved
@@ -329,15 +329,12 @@
     group.add_argument('--qe-scale-approx-bits', '--qesab', type=int, metavar='NUM_BITS',
                        help='Enables scale factor approximation using integer multiply + bit shift, using '
                             'this number of bits the integer multiplier')
-<<<<<<< HEAD
+    group.add_argument('--qe-save-fp-weights', action='store_true',
+                       help='Allow weights requantization.')
     group.add_argument('--qe-convert-pytorch', '--qept', action='store_true',
                        help='Convert the model to PyTorch native post-train quantization modules')
     group.add_argument('--qe-pytorch-backend', default='fbgemm', choices=['fbgemm', 'qnnpack'],
                        help='When --qe-convert-pytorch is set, specifies the PyTorch quantization backend to use')
-=======
-    group.add_argument('--qe-save-fp-weights', action='store_true',
-                       help='Allow weights requantization.')
->>>>>>> 0b493fd3
 
     stats_group = group.add_mutually_exclusive_group()
     stats_group.add_argument('--qe-stats-file', type=str, metavar='PATH',
