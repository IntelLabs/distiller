--- conflicted
+++ resolved
@@ -1268,19 +1268,15 @@
         self.replacement_factory[nn.Embedding] = replace_embedding
 
         self.default_repalcement_fn = replace_fake_quant
+        self.replacement_blacklist.append(nn.Dropout)
 
         # To be filled by .prepare_model()
         self.linear_quant_params = None
 
     def named_linear_quant_params(self):
         for module_name, module in self.model.named_modules():
-<<<<<<< HEAD
-            if _is_range_linear_wrapper(module):
+            if is_post_train_quant_wrapper(module, include_fpwrapper=False):
                 for buff_name, buff in module.named_linear_quant_params():
-=======
-            if is_post_train_quant_wrapper(module, include_fpwrapper=False):
-                for buff_name, buff in module.named_acts_quant_params():
->>>>>>> 70e26735
                     full_buff_name = "%s.%s" % (module_name, buff_name)
                     yield full_buff_name, buff
 
