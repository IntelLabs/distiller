#
# Copyright (c) 2018 Intel Corporation
#
# Licensed under the Apache License, Version 2.0 (the "License");
# you may not use this file except in compliance with the License.
# You may obtain a copy of the License at
#
#      http://www.apache.org/licenses/LICENSE-2.0
#
# Unless required by applicable law or agreed to in writing, software
# distributed under the License is distributed on an "AS IS" BASIS,
# WITHOUT WARRANTIES OR CONDITIONS OF ANY KIND, either express or implied.
# See the License for the specific language governing permissions and
# limitations under the License.
#

import torch.nn as nn
import argparse
from enum import Enum
from collections import OrderedDict
from functools import reduce, partial, update_wrapper
import logging
import os

import distiller
import distiller.utils
from .quantizer import Quantizer
from .q_utils import *
import distiller.modules

msglogger = logging.getLogger()


def _enum_to_str(enum_val):
    return str(enum_val).split('.')[1]


class LinearQuantMode(Enum):
    SYMMETRIC = 1
    ASYMMETRIC_UNSIGNED = 2
    ASYMMETRIC_SIGNED = 3


class ClipMode(Enum):
    # No clipping - absolute min/max values will be used
    NONE = 0
    # Clip value calculated by averaging over the max absolute values of samples within a batch
    AVG = 1
    # Clip value calculated as mean of tesnsor + N standard deviations. N should be specified separately
    N_STD = 2


def _verify_enum_value(val, enum_cls):
    cls_name = enum_cls.__name__
    if isinstance(val, str):
        try:
            return enum_cls[val]
        except KeyError:
            raise ValueError("Input string '{0}' doesn't match any of the values of {1}: {2}"
                             .format(val, cls_name, [e.name for e in enum_cls]))
    elif isinstance(val, enum_cls):
        return val
    else:
        raise TypeError("Argument can be either a string or member of {0} (got {1})".format(cls_name, val))


def verify_quant_mode(mode):
    return _verify_enum_value(mode, LinearQuantMode)


def verify_clip_mode(mode):
    return _verify_enum_value(mode, ClipMode)


def _get_saturation_fn(quant_mode, clip_mode, num_stds):
    if quant_mode == LinearQuantMode.SYMMETRIC:
        fns = {ClipMode.NONE: get_tensor_max_abs,
               ClipMode.AVG: get_tensor_avg_max_abs,
               ClipMode.N_STD: partial(get_tensor_mean_n_stds_max_abs, n_stds=num_stds)}
    else:  # Asymmetric mode
        fns = {ClipMode.NONE: get_tensor_min_max,
               ClipMode.AVG: get_tensor_avg_min_max,
               ClipMode.N_STD: partial(get_tensor_mean_n_stds_min_max, n_stds=num_stds)}
    return fns[clip_mode]


def _get_quant_params_from_tensor(tensor, num_bits, mode, clip=ClipMode.NONE, per_channel=False, num_stds=None,
                                  scale_approx_mult_bits=None):
    if per_channel and tensor.dim() not in [2, 4]:
        raise ValueError('Per channel quantization possible only with 2D or 4D tensors (linear or conv layer weights)')

    if clip == ClipMode.N_STD:
        if per_channel:
            raise ValueError('N_STD clipping not supported with per-channel quantization')
        if num_stds is None:
            raise ValueError('Clip mode set top N_STD but \'num_stds\' parameter not provided')

    dim = 0 if clip == ClipMode.AVG or per_channel else None
    sat_fn = _get_saturation_fn(mode, clip, num_stds)
    if mode == LinearQuantMode.SYMMETRIC:
        sat_val = sat_fn(tensor, dim)
        scale, zp = symmetric_linear_quantization_params(num_bits, sat_val)
    else:   # Asymmetric mode
        sat_min, sat_max = sat_fn(tensor, dim)
        signed = mode == LinearQuantMode.ASYMMETRIC_SIGNED
        scale, zp = asymmetric_linear_quantization_params(num_bits, sat_min, sat_max, signed=signed)

    if per_channel:
        # Reshape scale and zero_points so they can be broadcast properly with the weight tensor
        dims = [scale.shape[0]] + [1] * (tensor.dim() - 1)
        scale = scale.view(dims)
        zp = zp.view(dims)

    if scale_approx_mult_bits is not None:
        scale = approx_scale_as_mult_and_shift(scale, scale_approx_mult_bits)

    return scale, zp


def _get_quant_params_from_stats_dict(stats, num_bits, mode, clip=ClipMode.NONE, num_stds=None,
                                      scale_approx_mult_bits=None):
    if clip == ClipMode.N_STD:
        if num_stds is None:
            raise ValueError('Clip mode set to N_STD but \'num_stds\' parameter not provided')
        if num_stds <= 0:
            raise ValueError('n_stds must be > 0, got {}'.format(num_stds))
    prefix = 'avg_' if clip == ClipMode.AVG else ''
    sat_min = torch.tensor(float(stats[prefix + 'min']))
    sat_max = torch.tensor(float(stats[prefix + 'max']))
    if clip == ClipMode.N_STD:
        mean = torch.tensor(float(stats['mean']))
        std = torch.tensor(float(stats['std']))
        sat_min = torch.max(sat_min, mean - num_stds * std)
        sat_max = torch.min(sat_max, mean + num_stds * std)
    if mode == LinearQuantMode.SYMMETRIC:
        scale, zp = symmetric_linear_quantization_params(num_bits, torch.max(sat_min.abs_(), sat_max.abs_()))
    else:
        signed = mode == LinearQuantMode.ASYMMETRIC_SIGNED
        scale, zp = asymmetric_linear_quantization_params(num_bits, sat_min, sat_max, signed=signed)

    if scale_approx_mult_bits is not None:
        scale = approx_scale_as_mult_and_shift(scale, scale_approx_mult_bits)

    return scale, zp


###############################################################################
# Post Training
###############################################################################


def add_post_train_quant_args(argparser):
    str_to_quant_mode_map = {'sym': LinearQuantMode.SYMMETRIC,
                             'asym_s': LinearQuantMode.ASYMMETRIC_SIGNED,
                             'asym_u': LinearQuantMode.ASYMMETRIC_UNSIGNED}

    str_to_clip_mode_map = {'none': ClipMode.NONE, 'avg': ClipMode.AVG, 'n_std': ClipMode.N_STD}

    def from_dict(d, val_str):
        try:
            return d[val_str]
        except KeyError:
            raise argparse.ArgumentTypeError('Must be one of {0} (received {1})'.format(list(d.keys()), val_str))

    linear_quant_mode_str = partial(from_dict, str_to_quant_mode_map)
    clip_mode_str = partial(from_dict, str_to_clip_mode_map)

    group = argparser.add_argument_group('Arguments controlling quantization at evaluation time '
                                         '("post-training quantization")')
    exc_group = group.add_mutually_exclusive_group()
    exc_group.add_argument('--quantize-eval', '--qe', action='store_true',
                       help='Apply linear quantization to model before evaluation. Applicable only if '
                            '--evaluate is also set')
    exc_group.add_argument('--qe-calibration', type=distiller.utils.float_range_argparse_checker(exc_min=True),
                           metavar='PORTION_OF_TEST_SET',
                           help='Run the model in evaluation mode on the specified portion of the test dataset and '
                                'collect statistics. Ignores all other \'qe--*\' arguments')
    group.add_argument('--qe-mode', '--qem', type=linear_quant_mode_str, default='sym',
                       help='Linear quantization mode. Choices: ' + ' | '.join(str_to_quant_mode_map.keys()))
    group.add_argument('--qe-bits-acts', '--qeba', type=int, default=8, metavar='NUM_BITS',
                       help='Number of bits for quantization of activations')
    group.add_argument('--qe-bits-wts', '--qebw', type=int, default=8, metavar='NUM_BITS',
                       help='Number of bits for quantization of weights')
    group.add_argument('--qe-bits-accum', type=int, default=32, metavar='NUM_BITS',
                       help='Number of bits for quantization of the accumulator')
    group.add_argument('--qe-clip-acts', '--qeca', type=clip_mode_str, default='none',
                       help='Activations clipping mode. Choices: ' + ' | '.join(str_to_clip_mode_map.keys()))
    group.add_argument('--qe-clip-n-stds', type=float,
                       help='When qe-clip-acts is set to \'n_std\', this is the number of standard deviations to use')
    group.add_argument('--qe-no-clip-layers', '--qencl', type=str, nargs='+', metavar='LAYER_NAME', default=[],
                       help='List of layer names for which not to clip activations. Applicable '
                            'only if --qe-clip-acts is not \'none\'')
    group.add_argument('--qe-per-channel', '--qepc', action='store_true',
                       help='Enable per-channel quantization of weights (per output channel)')
    group.add_argument('--qe-scale-approx-bits', '--qesab', type=int, metavar='NUM_BITS',
                       help='Enables scale factor approximation using integer multiply + bit shift, using '
                            'this number of bits the integer multiplier')
    group.add_argument('--qe-stats-file', type=str, metavar='PATH',
                       help='Path to YAML file with calibration stats. If not given, dynamic quantization will '
                            'be run (Note that not all layer types are supported for dynamic quantization)')
    group.add_argument('--qe-config-file', type=str, metavar='PATH',
                       help='Path to YAML file containing configuration for PostTrainLinearQuantizer (if present, '
                            'all other --qe* arguments are ignored)')


class RangeLinearQuantWrapper(nn.Module):
    """
    Base class for module which wraps an existing module with linear range-base quantization functionality

    Args:
        wrapped_module (torch.nn.Module): Module to be wrapped
        num_bits_acts (int): Number of bits used for inputs and output quantization
        num_bits_accum (int): Number of bits allocated for the accumulator of intermediate integer results
        mode (LinearQuantMode): Quantization mode to use (symmetric / asymmetric-signed / unsigned)
        clip_acts (ClipMode): Activations clipping mode to use
        activation_stats (dict): Dict containing activation stats, used for static calculation of quantization
            parameters. Dict should be in the format exported by distiller.data_loggers.QuantCalibrationStatsCollector.
            If None then parameters are calculated dynamically.
        clip_n_stds (float): When clip_acts == ClipMode.N_STD, this is the number of standard deviations to use
        scale_approx_mult_bits (int): If not None, scale factors will be approximated using an integer multiplication
            followed by a bit-wise shift. This eliminates floating-point scale factors, replacing them with integer
            calculations.
            If None, scale factors will be kept in their original FP32 values.
    """

    def __init__(self, wrapped_module, num_bits_acts, num_bits_accum=32, mode=LinearQuantMode.SYMMETRIC,
                 clip_acts=ClipMode.NONE, activation_stats=None, clip_n_stds=None, scale_approx_mult_bits=None):
        super(RangeLinearQuantWrapper, self).__init__()

        self.wrapped_module = wrapped_module
        self.num_bits_acts = num_bits_acts
        self.num_bits_accum = num_bits_accum
        self.mode = mode
        self.clip_acts = clip_acts
        self.clip_n_stds = clip_n_stds
        self.scale_approx_mult_bits = scale_approx_mult_bits

        # Controls whether output is de-quantized at end of forward op. Meant as a debug / test flag only
        # (note that if False, the quantized output will be returned, but without any quantization parameters,
        #  so other than inspecting the contents there's not much to do with it)
        self._dequant_out = True

        signed = mode != LinearQuantMode.ASYMMETRIC_UNSIGNED
        self.acts_min_q_val, self.acts_max_q_val = get_quantized_range(num_bits_acts, signed=signed)
        # The accumulator is always signed
        self.accum_min_q_val, self.accum_max_q_val = get_quantized_range(num_bits_accum, signed=True)

        if activation_stats:
            self.preset_act_stats = True
            self.num_inputs = 0
            for idx, stats in activation_stats['inputs'].items():
                self.num_inputs += 1
                scale, zp = _get_quant_params_from_stats_dict(stats, num_bits_acts, mode, clip_acts, clip_n_stds,
                                                              scale_approx_mult_bits)
                prefix = 'in_{0}_'.format(idx)
                self.register_buffer(prefix + 'scale', scale)
                self.register_buffer(prefix + 'zero_point', zp)

            scale, zp = _get_quant_params_from_stats_dict(activation_stats['output'], num_bits_acts, mode, clip_acts,
                                                          clip_n_stds, scale_approx_mult_bits)
            self.register_buffer('output_scale', scale)
            self.register_buffer('output_zero_point', zp)
        else:
            self.preset_act_stats = False

    def inputs_scales(self):
        for scale in self._inputs_qparam('scale'):
            yield scale

    def inputs_zero_points(self):
        for zp in self._inputs_qparam('zero_point'):
            yield zp

    def _inputs_qparam(self, type_str):
        if type_str not in ['scale', 'zero_point']:
            raise ValueError('Unknown quantization parameter type')
        if not self.preset_act_stats:
            raise RuntimeError('Input quantization parameter iterators only available when activation stats were given')
        for idx in range(self.num_inputs):
            name = 'in_{0}_{1}'.format(idx, type_str)
            yield getattr(self, name)

    def forward(self, *inputs):
        if self.training:
            raise RuntimeError(self.__class__.__name__ + " can only be used in eval mode")
        device = inputs[0].device
        for buffer_name, buffer in self._buffers.items():
            setattr(self, buffer_name, buffer.to(device))

        in_scales, in_zero_points = self.get_inputs_quantization_params(*inputs)

        # Quantize inputs
        inputs_q = [linear_quantize_clamp(input.data, scale, zp,
                                          self.acts_min_q_val, self.acts_max_q_val, inplace=False)
                    for input, scale, zp in zip(inputs, in_scales, in_zero_points)]

        # Forward through wrapped module
        accum = self.quantized_forward(*inputs_q)

        # Re-quantize accumulator to quantized output range
        out_scale, out_zero_point = self.get_output_quantization_params(accum)
        requant_scale, requant_zero_point = self.get_accum_to_output_re_quantization_params(out_scale, out_zero_point)
        out_q = linear_quantize_clamp(accum.data, requant_scale, requant_zero_point,
                                      self.acts_min_q_val, self.acts_max_q_val, inplace=True)

        if not self._dequant_out:
            return torch.autograd.Variable(out_q)

        # De-quantize back to FP32
        out_f = linear_dequantize(out_q, out_scale, out_zero_point, inplace=True)

        return out_f

    def get_inputs_quantization_params(self, *inputs):
        """
        Calculate input quantization parameters (scale and zero-point)

        Should be overridden by all subclasses

        :param inputs: Current input tensors passed to forward method
        :return: Tuple of 2 lists - list of scales per input and list of zero-point per input
        """
        raise NotImplementedError

    def quantized_forward(self, *inputs_q):
        """
        Perform forward pass with quantized inputs and return quantized outputs

        :param inputs_q: Tensor (or list of tensors) with quantized input values
        :return: Tensor with quantized output values
        """
        raise NotImplementedError

    def get_output_quantization_params(self, accumulator):
        """
        Calculate quantization parameters (scale and zero-point) for the output.
        This is used for:
          * Calculating the accumulator-to-output re-quantization parameters
            (see get_accum_to_output_re_quantization_params)
          * De-quantizing the output back to FP32

        Should be overridden by all subclasses

        :param accumulator: Tensor with accumulator values
        :return: Tuple of scale and zero-point
        """
        raise NotImplementedError

    def get_accum_to_output_re_quantization_params(self, output_scale, output_zero_point):
        """
        Calculate quantization parameters (scale and zero-point) for re-quantization, that is:
        Converting the intermediate integer accumulator to the output range

        Should be overridden by all subclasses

        :param output_scale: Output scale factor
        :param output_zero_point: Output zero-point
        :return: Tuple of scale and zero-point
        """
        raise NotImplementedError

    def extra_repr(self):
        tmpstr = 'mode={0}, '.format(str(self.mode).split('.')[1])
        tmpstr += 'num_bits_acts={0}, num_bits_accum={1}, '.format(self.num_bits_acts, self.num_bits_accum)
        tmpstr += 'clip_acts={0}, '.format(_enum_to_str(self.clip_acts))
        if self.clip_acts == ClipMode.N_STD:
            tmpstr += 'num_stds={} '.format(self.clip_n_stds)
        tmpstr += 'scale_approx_mult_bits={}'.format(self.scale_approx_mult_bits)
        tmpstr += '\npreset_activation_stats={0}'.format(self.preset_act_stats)
        if self.preset_act_stats:
            for idx, (in_scale, in_zp) in enumerate(zip(self.inputs_scales(), self.inputs_zero_points())):
                tmpstr += '\nin_{i}_scale={sc}, in_{i}_zero_point={zp}'.format(i=idx, sc=in_scale.item(),
                                                                               zp=in_zp.item())
            tmpstr += '\nout_scale={sc}, out_zero_point={zp}'.format(sc=self.output_scale.item(),
                                                                     zp=self.output_zero_point.item())
        return tmpstr


class RangeLinearQuantParamLayerWrapper(RangeLinearQuantWrapper):
    """
    Linear range-based quantization wrappers for layers with weights and bias (namely torch.nn.ConvNd and
    torch.nn.Linear)

    Assume:

    x_q = round(scale_x * x_f) - zero_point_x

    Hence:

    x_f = 1/scale_x * x_q + zero_point_x

    (And the same for y_q, w_q and b_q)

    So, we get: (use "zp" as abbreviation for zero_point)

    y_f = x_f * w_f + b_f

    y_q = scale_y * y_f + zp_y =  scale_y * (x_f * w_f + b_f) + zp_y =

                scale_y                                         scale_x * scale_w
        = ------------------- * ((x_q + zp_x) * (w_q + zp_w) + ------------------- * (b_q + zp_b)) + zp_y
           scale_x * scale_w                                         scale_b

    Args:
        wrapped_module (torch.nn.Module): Module to be wrapped
        num_bits_acts (int): Number of bits used for inputs and output quantization
        num_bits_params (int): Number of bits used for parameters (weights and bias) quantization
        num_bits_accum (int): Number of bits allocated for the accumulator of intermediate integer results
        mode (LinearQuantMode): Quantization mode to use (symmetric / asymmetric-signed/unsigned)
        clip_acts (ClipNode): See RangeLinearQuantWrapper
        per_channel_wts (bool): Enable quantization of weights using separate quantization parameters per
            output channel
        activation_stats (dict): See RangeLinearQuantWrapper
        clip_n_stds (int): See RangeLinearQuantWrapper
        scale_approx_mult_bits (int): See RangeLinearQuantWrapper
    """
    def __init__(self, wrapped_module, num_bits_acts, num_bits_params, num_bits_accum=32,
                 mode=LinearQuantMode.SYMMETRIC, clip_acts=ClipMode.NONE, per_channel_wts=False, activation_stats=None,
                 clip_n_stds=None, scale_approx_mult_bits=None):
        super(RangeLinearQuantParamLayerWrapper, self).__init__(wrapped_module, num_bits_acts, num_bits_accum, mode,
                                                                clip_acts, activation_stats, clip_n_stds,
                                                                scale_approx_mult_bits)

        if not isinstance(wrapped_module, (nn.Conv2d, nn.Linear)):
            raise ValueError(self.__class__.__name__ + ' can wrap only Conv2D and Linear modules')

        self.num_bits_params = num_bits_params
        self.per_channel_wts = per_channel_wts

        self.params_min_q_val, self.params_max_q_val = get_quantized_range(
            num_bits_params, signed=mode != LinearQuantMode.ASYMMETRIC_UNSIGNED)

        # Quantize weights - overwrite FP32 weights
        w_scale, w_zero_point = _get_quant_params_from_tensor(wrapped_module.weight, num_bits_params, self.mode,
                                                              per_channel=per_channel_wts)

        self.register_buffer('w_scale', w_scale)
        self.register_buffer('w_zero_point', w_zero_point)
        linear_quantize_clamp(wrapped_module.weight.data, self.w_scale, self.w_zero_point, self.params_min_q_val,
                              self.params_max_q_val, inplace=True)

        self.has_bias = hasattr(wrapped_module, 'bias') and wrapped_module.bias is not None
        device = self.w_scale.device

        if self.preset_act_stats:
            self.in_0_scale = self.in_0_scale.to(device)
            self.register_buffer('accum_scale', self.in_0_scale * self.w_scale)
            if self.per_channel_wts:
                self.accum_scale = self.accum_scale.squeeze(dim=-1)
        else:
            self.accum_scale = 1

        # Quantize bias
        self.has_bias = hasattr(wrapped_module, 'bias') and wrapped_module.bias is not None
        if self.has_bias:
            if self.preset_act_stats:
                linear_quantize_clamp(wrapped_module.bias.data, self.accum_scale.squeeze(), 0,
                                      self.accum_min_q_val, self.accum_max_q_val, inplace=True)
            else:
                b_scale, b_zero_point = _get_quant_params_from_tensor(wrapped_module.bias, num_bits_params, self.mode)
                self.register_buffer('b_scale', b_scale)
                self.register_buffer('b_zero_point', b_zero_point)
                base_b_q = linear_quantize_clamp(wrapped_module.bias.data, self.b_scale, self.b_zero_point,
                                                 self.params_min_q_val, self.params_max_q_val)
                # Dynamic ranges - save in auxiliary buffer, requantize each time based on dynamic input scale factor
                self.register_buffer('base_b_q', base_b_q)

    def get_inputs_quantization_params(self, input):
        if not self.preset_act_stats:
            self.in_0_scale, self.in_0_zero_point = _get_quant_params_from_tensor(
                input, self.num_bits_acts, self.mode, clip=self.clip_acts,
                num_stds=self.clip_n_stds, scale_approx_mult_bits=self.scale_approx_mult_bits)
        return [self.in_0_scale], [self.in_0_zero_point]

    def quantized_forward(self, input_q):
        # See class documentation for quantized calculation details.

        if not self.preset_act_stats:
            self.accum_scale = self.in_0_scale * self.w_scale
            if self.per_channel_wts:
                self.accum_scale = self.accum_scale.squeeze(dim=-1)

            if self.has_bias:
                # Re-quantize bias to match x * w scale: b_q' = (in_scale * w_scale / b_scale) * (b_q + b_zero_point)
                bias_requant_scale = self.accum_scale.squeeze() / self.b_scale
                if self.scale_approx_mult_bits is not None:
                    bias_requant_scale = approx_scale_as_mult_and_shift(bias_requant_scale, self.scale_approx_mult_bits)
                self.wrapped_module.bias.data = linear_quantize_clamp(self.base_b_q + self.b_zero_point,
                                                                      bias_requant_scale, 0,
                                                                      self.accum_min_q_val, self.accum_max_q_val)

        # Note the main terms within the summation is:
        #   (x_q + zp_x) * (w_q + zp_w)
        # In a performance-optimized solution, we would expand the parentheses and perform the computation similar
        # to what is described here:
        #   https://github.com/google/gemmlowp/blob/master/doc/low-precision.md#efficient-handling-of-offsets
        # However, for now we're more concerned with simplicity rather than speed. So we'll just add the zero points
        # to the input and weights and pass those to the wrapped model. Functionally, since at this point we're
        # dealing solely with integer values, the results are the same either way.

        if self.mode != LinearQuantMode.SYMMETRIC:
            input_q += self.in_0_zero_point
            self.wrapped_module.weight.data += self.w_zero_point

        accum = self.wrapped_module.forward(input_q)
        clamp(accum.data, self.accum_min_q_val, self.accum_max_q_val, inplace=True)

        if self.mode != LinearQuantMode.SYMMETRIC:
            self.wrapped_module.weight.data -= self.w_zero_point
        return accum

    def get_output_quantization_params(self, accumulator):
        if self.preset_act_stats:
            return self.output_scale, self.output_zero_point

        y_f = accumulator / self.accum_scale
        return _get_quant_params_from_tensor(y_f, self.num_bits_acts, self.mode, clip=self.clip_acts,
                                             num_stds=self.clip_n_stds,
                                             scale_approx_mult_bits=self.scale_approx_mult_bits)

    def get_accum_to_output_re_quantization_params(self, output_scale, output_zero_point):
        requant_scale = output_scale / self.accum_scale
        if self.scale_approx_mult_bits is not None:
            requant_scale = approx_scale_as_mult_and_shift(requant_scale, self.scale_approx_mult_bits)
        return requant_scale, output_zero_point

    def extra_repr(self):
        tmpstr = 'mode={0}, '.format(str(self.mode).split('.')[1])
        tmpstr += 'num_bits_acts={0}, num_bits_params={1}, num_bits_accum={2}, '.format(self.num_bits_acts,
                                                                                        self.num_bits_params,
                                                                                        self.num_bits_accum)
        tmpstr += 'clip_acts={0}, '.format(_enum_to_str(self.clip_acts))
        if self.clip_acts == ClipMode.N_STD:
            tmpstr += 'num_stds={} '.format(self.clip_n_stds)
        tmpstr += 'per_channel_wts={}, scale_approx_mult_bits={}'.format(self.per_channel_wts,
                                                                         self.scale_approx_mult_bits)
        tmpstr += '\npreset_activation_stats={0}'.format(self.preset_act_stats)
        if self.per_channel_wts:
            tmpstr += '\nw_scale=PerCh, w_zero_point=PerCh'
        else:
            tmpstr += '\nw_scale={0:.4f}, w_zero_point={1:.4f}'.format(self.w_scale.item(), self.w_zero_point.item())
        if self.preset_act_stats:
            tmpstr += '\nin_scale={0:.4f}, in_zero_point={1:.4f}'.format(self.in_0_scale.item(),
                                                                         self.in_0_zero_point.item())
            tmpstr += '\nout_scale={0:.4f}, out_zero_point={1:.4f}'.format(self.output_scale.item(),
                                                                           self.output_zero_point.item())
        elif self.has_bias:
            tmpstr += '\nbase_b_scale={0:.4f}, base_b_zero_point={1:.4f}'.format(self.b_scale.item(),
                                                                                 self.b_zero_point.item())
        return tmpstr


class NoStatsError(NotImplementedError):
    pass


class RangeLinearQuantConcatWrapper(RangeLinearQuantWrapper):
    def __init__(self, wrapped_module, num_bits_acts, mode=LinearQuantMode.SYMMETRIC, clip_acts=ClipMode.NONE,
                 activation_stats=None, clip_n_stds=None, scale_approx_mult_bits=None):
        if not isinstance(wrapped_module, distiller.modules.Concat):
            raise ValueError(self.__class__.__name__ + ' can only wrap distiller.modules.Concat modules')

        if not activation_stats:
            raise NoStatsError(self.__class__.__name__ +
                               ' must get activation stats, dynamic quantization not supported')

        super(RangeLinearQuantConcatWrapper, self).__init__(wrapped_module, num_bits_acts, mode=mode,
                                                            clip_acts=clip_acts, activation_stats=activation_stats,
                                                            clip_n_stds=clip_n_stds,
                                                            scale_approx_mult_bits=scale_approx_mult_bits)

        if self.preset_act_stats:
            # For concatenation to make sense, we need to match all the inputs' scales, so we
            # set a re-scale factor based on the preset output scale
            for idx, in_scale in enumerate(self.inputs_scales()):
                requant_scale = self.output_scale / in_scale
                if self.scale_approx_mult_bits is not None:
                    requant_scale = approx_scale_as_mult_and_shift(requant_scale, self.scale_approx_mult_bits)
                self.register_buffer('in_{0}_requant_scale'.format(idx), requant_scale)

    def inputs_requant_scales(self):
        if not self.preset_act_stats:
            raise RuntimeError('Input quantization parameter iterators only available when activation stats were given')
        for idx in range(self.num_inputs):
            name = 'in_{0}_requant_scale'.format(idx)
            yield getattr(self, name)

    def get_inputs_quantization_params(self, *inputs):
        return self.inputs_scales(), self.inputs_zero_points()

    def quantized_forward(self, *inputs_q):
        # Re-quantize all inputs based to the same range (the output range)
        inputs_re_q = [linear_quantize_clamp(input_q + zp, requant_scale, self.output_zero_point,
                                             self.acts_min_q_val, self.acts_max_q_val, inplace=False)
                       for input_q, requant_scale, zp in zip(inputs_q, self.inputs_requant_scales(),
                                                             self.inputs_zero_points())]
        return self.wrapped_module(*inputs_re_q)

    def get_output_quantization_params(self, accumulator):
        return self.output_scale, self.output_zero_point

    def get_accum_to_output_re_quantization_params(self, output_scale, output_zero_point):
        # Nothing to do here, since we already re-quantized in quantized_forward prior to the actual concatenation
        return 1., 0.


class RangeLinearQuantEltwiseAddWrapper(RangeLinearQuantWrapper):
    def __init__(self, wrapped_module, num_bits_acts, mode=LinearQuantMode.SYMMETRIC, clip_acts=ClipMode.NONE,
                 activation_stats=None, clip_n_stds=None, scale_approx_mult_bits=None):
        if not isinstance(wrapped_module, distiller.modules.EltwiseAdd):
            raise ValueError(self.__class__.__name__ + ' can only wrap distiller.modules.EltwiseAdd modules')

        if not activation_stats:
            raise NoStatsError(self.__class__.__name__ +
                               ' must get activation stats, dynamic quantization not supported')

        super(RangeLinearQuantEltwiseAddWrapper, self).__init__(wrapped_module, num_bits_acts, mode=mode,
                                                                clip_acts=clip_acts, activation_stats=activation_stats,
                                                                clip_n_stds=clip_n_stds,
                                                                scale_approx_mult_bits=scale_approx_mult_bits)

        if self.preset_act_stats:
            # For addition to make sense, all input scales must match. So we set a re-scale factor according
            # to the preset output scale
            requant_scales = [self.output_scale / in_scale for in_scale in self.inputs_scales()]
            if scale_approx_mult_bits is not None:
                requant_scales = [approx_scale_as_mult_and_shift(requant_scale, scale_approx_mult_bits)
                                  for requant_scale in requant_scales]
            for idx, requant_scale in enumerate(requant_scales):
                self.register_buffer('in_{0}_requant_scale'.format(idx), requant_scale)

    def inputs_requant_scales(self):
        if not self.preset_act_stats:
            raise RuntimeError('Input quantization parameter iterators only available when activation stats were given')
        for idx in range(self.num_inputs):
            name = 'in_{0}_requant_scale'.format(idx)
            yield getattr(self, name)

    def get_inputs_quantization_params(self, *inputs):
        return self.inputs_scales(), self.inputs_zero_points()

    def quantized_forward(self, *inputs_q):
        # Re-scale inputs to the accumulator range
        inputs_re_q = [linear_quantize_clamp(input_q + zp, requant_scale, 0,
                                             self.accum_min_q_val, self.accum_max_q_val, inplace=False)
                       for input_q, requant_scale, zp in zip(inputs_q, self.inputs_requant_scales(),
                                                             self.inputs_zero_points())]
        accum = self.wrapped_module(*inputs_re_q)
        clamp(accum.data, self.accum_min_q_val, self.accum_max_q_val, inplace=True)

        return accum

    def get_output_quantization_params(self, accumulator):
        return self.output_scale, self.output_zero_point

    def get_accum_to_output_re_quantization_params(self, output_scale, output_zero_point):
        return 1., self.output_zero_point


class RangeLinearQuantEltwiseMultWrapper(RangeLinearQuantWrapper):
    def __init__(self, wrapped_module, num_bits_acts, mode=LinearQuantMode.SYMMETRIC, clip_acts=ClipMode.NONE,
                 activation_stats=None, clip_n_stds=None, scale_approx_mult_bits=None):
        if not isinstance(wrapped_module, distiller.modules.EltwiseMult):
            raise ValueError(self.__class__.__name__ + ' can only wrap distiller.modules.EltwiseMult modules')

        if not activation_stats:
            raise NoStatsError(self.__class__.__name__ +
                               ' must get activation stats, dynamic quantization not supported')

        super(RangeLinearQuantEltwiseMultWrapper, self).__init__(wrapped_module, num_bits_acts, mode=mode,
                                                                 clip_acts=clip_acts, activation_stats=activation_stats,
                                                                 clip_n_stds=clip_n_stds,
                                                                 scale_approx_mult_bits=scale_approx_mult_bits)

        if self.preset_act_stats:
            self.register_buffer('accum_scale', reduce(lambda x, y: x * y, self.inputs_scales()))

    def get_inputs_quantization_params(self, *inputs):
        return self.inputs_scales(), self.inputs_zero_points()

    def quantized_forward(self, *inputs_q):
        if self.mode != LinearQuantMode.SYMMETRIC:
            for input_q, zp in zip(inputs_q, self.inputs_zero_points()):
                input_q += zp

        accum = self.wrapped_module(*inputs_q)
        clamp(accum.data, self.accum_min_q_val, self.accum_max_q_val, inplace=True)

        return accum

    def get_output_quantization_params(self, accumulator):
        return self.output_scale, self.output_zero_point

    def get_accum_to_output_re_quantization_params(self, output_scale, output_zero_point):
        requant_scale = output_scale / self.accum_scale
        if self.scale_approx_mult_bits is not None:
            requant_scale = approx_scale_as_mult_and_shift(requant_scale, self.scale_approx_mult_bits)
        return requant_scale, output_zero_point


class FP16Wrapper(nn.Module):
    """
    A wrapper that replaces a module with a half precision version.

    Args:
        module (nn.Module): The module to be replaced.
        convert_input (:obj:`bool`, optional): Specifies whether an input conversion
            to fp16 is required for forward. Default: True.
        return_fp32 (:obj:`bool`, optional): Specifies whether the output needs
            to be converted back to fp32. Default: True.
    """
    def __init__(self, module: nn.Module, convert_input=True, return_fp32=True):
        super(FP16Wrapper, self).__init__()
        self.wrapped_module = module.half()
        self.return_fp32 = return_fp32
        self.convert_input_fp16 = convert_input

    def forward(self, *input):
        if self.convert_input_fp16:
            input = distiller.convert_tensors_recursively_to(input, dtype=torch.float16)

        result = self.wrapped_module(*input)
        if self.return_fp32:
            return distiller.convert_tensors_recursively_to(result, dtype=torch.float32)

        return result


class RangeLinearEmbeddingWrapper(nn.Module):
    def __init__(self, wrapped_module, num_bits, mode=LinearQuantMode.SYMMETRIC, stats=None):
        if not isinstance(wrapped_module, nn.Embedding):
            raise ValueError(self.__class__.__name__ + ' can only wrap torch.nn.Embedding modules')

        super(RangeLinearEmbeddingWrapper, self).__init__()

        self.min_q_val, self.max_q_val = get_quantized_range(num_bits,
                                                             signed=mode != LinearQuantMode.ASYMMETRIC_UNSIGNED)

        if stats is None:
            w_scale, w_zero_point = _get_quant_params_from_tensor(wrapped_module.weight, num_bits, self.mode)
        else:
            w_scale, w_zero_point = _get_quant_params_from_stats_dict(stats['output'], num_bits, mode)

        device = wrapped_module.weight.device

        self.register_buffer('w_scale', w_scale.to(device))
        self.register_buffer('w_zero_point', w_zero_point.to(device))
        linear_quantize_clamp(wrapped_module.weight.data, self.w_scale, self.w_zero_point, self.min_q_val,
                              self.max_q_val, inplace=True)

        self.wrapped_module = wrapped_module

    def forward(self, input):
        out_q = self.wrapped_module(input)
        out_f = linear_dequantize(out_q, self.w_scale, self.w_zero_point, inplace=True)
        return out_f


class RangeLinearQuantSoftmaxWrapper(RangeLinearQuantWrapper):
    """
    Wrapper for nn.Softmax.
    TODO - implement for integer types.
    """
    def __init__(self, wrapped_module, num_bits_acts, mode=LinearQuantMode.SYMMETRIC, clip_acts=ClipMode.NONE,
                 activation_stats=None, clip_n_stds=None):
        raise NotImplementedError("Quantizing Softmax to integer representation is not supported yet.")
        # if not isinstance(wrapped_module, nn.Softmax):
        #     raise ValueError(self.__class__.__name__ + ' can only wrap nn.Softmax modules')
        #
        # if not activation_stats:
        #     raise NoStatsError(self.__class__.__name__ +
        #                        ' must get activation stats, dynamic quantization not supported')
        #
        # super(RangeLinearQuantSoftmaxWrapper, self).__init__(wrapped_module, num_bits_acts, mode=mode,
        #                                                      clip_acts=clip_acts, activation_stats=activation_stats,
        #                                                      clip_n_stds=clip_n_stds)
        # pass

    def get_inputs_quantization_params(self, *inputs):
        pass

    def quantized_forward(self, *inputs_q):
        pass

    def get_output_quantization_params(self, accumulator):
        pass

    def get_accum_to_output_re_quantization_params(self, output_scale, output_zero_point):
        pass


class PostTrainLinearQuantizer(Quantizer):
    """
    Applies range-based linear quantization to a model.
    This quantizer is expected to be executed at evaluation only, on a pre-trained model
    Currently, the following Modules are supported: torch.nn.Conv2d, torch.nn.Linear

    Args:
        model (torch.nn.Module): Model to be quantized
        bits_activations/parameters/accum (int): Number of bits to be used when quantizing each tensor type
        overrides (:obj:`OrderedDict`, optional): Overrides the layers quantization settings.
        mode (LinearQuantMode): Quantization mode to use (symmetric / asymmetric-signed / unsigned)
        clip_acts (ClipMode): Activations clipping mode to use
        no_clip_layers (list): List of fully-qualified layer names for which activations clipping should not be done.
            A common practice is to not clip the activations of the last layer before softmax.
            Applicable only if clip_acts is True.
        per_channel_wts (bool): Enable quantization of weights using separate quantization parameters per
            output channel
        model_activation_stats (str / dict / OrderedDict): Either a path to activation stats YAML file, or a dictionary
            containing the stats. The stats are used for static calculation of quantization parameters.
            The dict should be in the format exported by distiller.data_loggers.QuantCalibrationStatsCollector.
            If None then parameters are calculated dynamically.
        fp16 (bool): Set to True to convert modules to half precision.
        clip_n_stds (float): When clip_acts == ClipMode.N_STD, this is the number of standard deviations to use
        scale_approx_mult_bits (int): If not None, scale factors will be approximated using an integer multiplication
            followed by a bit-wise shift. This eliminates floating-point scale factors, replacing them with integer
            calculations.
            If None, scale factors will be kept in their original FP32 values.
    Note:
        If fp16 is set to True, all the layers (except those overriden in `overrides`) will be converted
        to half precision, regardless of bits_activations/parameters/accum.
    """
    def __init__(self, model, bits_activations=8, bits_parameters=8, bits_accum=32,
                 overrides=None, mode=LinearQuantMode.SYMMETRIC, clip_acts=ClipMode.NONE, no_clip_layers=None,
                 per_channel_wts=False, model_activation_stats=None, fp16=False, clip_n_stds=None,
                 scale_approx_mult_bits=None):
        super(PostTrainLinearQuantizer, self).__init__(model, bits_activations=bits_activations,
                                                       bits_weights=bits_parameters, bits_bias=bits_accum,
                                                       overrides=overrides, train_with_fp_copy=False)

        mode = verify_quant_mode(mode)
        clip_acts = verify_clip_mode(clip_acts)
        if clip_acts == ClipMode.N_STD and clip_n_stds is None:
            raise ValueError('clip_n_stds must not be None when clip_acts set to N_STD')

        if model_activation_stats is not None:
            if isinstance(model_activation_stats, str):
                if not os.path.isfile(model_activation_stats):
                    raise ValueError("Model activation stats file not found at: " + model_activation_stats)
                msglogger.info('Loading activation stats from: ' + model_activation_stats)
                with open(model_activation_stats, 'r') as stream:
                    model_activation_stats = distiller.utils.yaml_ordered_load(stream)
            elif not isinstance(model_activation_stats, (dict, OrderedDict)):
                raise TypeError('model_activation_stats must either be a string, a dict / OrderedDict or None')

        self.model.quantizer_metadata = {'type': type(self),
                                         'params': {'bits_activations': bits_activations,
                                                    'bits_parameters': bits_parameters,
                                                    'bits_accum': bits_accum,
                                                    'mode': str(mode).split('.')[1],
                                                    'clip_acts': _enum_to_str(clip_acts),
                                                    'clip_n_stds': clip_n_stds,
                                                    'no_clip_layers': no_clip_layers,
                                                    'per_channel_wts': per_channel_wts,
<<<<<<< HEAD
                                                    'fp16': fp16}}
=======
                                                    'fp16': fp16,
                                                    'scale_approx_mult_bits': scale_approx_mult_bits}}
>>>>>>> 4c163690

        def replace_param_layer(module, name, qbits_map, per_channel_wts=per_channel_wts,
                                mode=mode, fp16=fp16, scale_approx_mult_bits=scale_approx_mult_bits):
            if fp16:
                return FP16Wrapper(module)
            norm_name = distiller.utils.normalize_module_name(name)
            clip = self.clip_acts if norm_name not in self.no_clip_layers else ClipMode.NONE
            return RangeLinearQuantParamLayerWrapper(module, qbits_map[name].acts, qbits_map[name].wts,
                                                     num_bits_accum=self.bits_accum, mode=mode, clip_acts=clip,
                                                     per_channel_wts=per_channel_wts,
                                                     activation_stats=self.model_activation_stats.get(norm_name, None),
                                                     clip_n_stds=clip_n_stds,
                                                     scale_approx_mult_bits=scale_approx_mult_bits)

        def replace_non_param_layer(wrapper_type, module, name, qbits_map, fp16=fp16,
                                    scale_approx_mult_bits=scale_approx_mult_bits):
            if fp16:
                return FP16Wrapper(module)
            norm_name = distiller.utils.normalize_module_name(name)
            clip = self.clip_acts if norm_name not in self.no_clip_layers else ClipMode.NONE
            try:
                return wrapper_type(module, qbits_map[name].acts, mode=mode, clip_acts=clip,
                                    activation_stats=self.model_activation_stats.get(norm_name, None),
                                    clip_n_stds=clip_n_stds, scale_approx_mult_bits=scale_approx_mult_bits)
            except NoStatsError:
                msglogger.warning('WARNING: {0} - quantization of {1} without stats not supported. '
                                  'Keeping the original FP32 module'.format(name, module.__class__.__name__))
                return module

        def replace_embedding(module, name, qbits_map, fp16=fp16):
            if fp16:
                return FP16Wrapper(module, convert_input=False)
            norm_name = distiller.utils.normalize_module_name(name)
            return RangeLinearEmbeddingWrapper(module, qbits_map[name].wts, mode=mode,
                                               stats=self.model_activation_stats.get(norm_name, None))

        self.clip_acts = clip_acts
        self.no_clip_layers = no_clip_layers or []
        self.clip_n_stds = clip_n_stds
        self.model_activation_stats = model_activation_stats or {}
        self.bits_accum = bits_accum
        self.mode = mode

        self.replacement_factory[nn.Conv2d] = replace_param_layer
        self.replacement_factory[nn.Linear] = replace_param_layer

        factory_concat = partial(
            replace_non_param_layer, RangeLinearQuantConcatWrapper)
        factory_eltwiseadd = partial(
            replace_non_param_layer, RangeLinearQuantEltwiseAddWrapper)
        factory_eltwisemult = partial(
            replace_non_param_layer, RangeLinearQuantEltwiseMultWrapper)
        factory_softmax = partial(
            replace_non_param_layer, RangeLinearQuantSoftmaxWrapper)

        update_wrapper(factory_concat, replace_non_param_layer)
        update_wrapper(factory_eltwiseadd, replace_non_param_layer)
        update_wrapper(factory_eltwisemult, replace_non_param_layer)
        update_wrapper(factory_softmax, replace_non_param_layer)

        self.replacement_factory[distiller.modules.Concat] = factory_concat
        self.replacement_factory[distiller.modules.EltwiseAdd] = factory_eltwiseadd
        self.replacement_factory[distiller.modules.EltwiseMult] = factory_eltwisemult
        self.replacement_factory[nn.Embedding] = replace_embedding
        self.replacement_factory[nn.Softmax] = factory_softmax

    @classmethod
    def from_args(cls, model, args):
        """
        Returns an instance of PostTrainLinearQuantizer based on the set command-line arguments that are
        given by add_post_train_quant_args()
        """
        if args.qe_config_file:
            return distiller.config_component_from_file_by_class(model, args.qe_config_file,
                                                                 'PostTrainLinearQuantizer')
        else:
            return cls(model,
                       bits_activations=args.qe_bits_acts,
                       bits_parameters=args.qe_bits_wts,
                       bits_accum=args.qe_bits_accum,
                       mode=args.qe_mode,
                       clip_acts=args.qe_clip_acts,
                       no_clip_layers=args.qe_no_clip_layers,
                       per_channel_wts=args.qe_per_channel,
                       model_activation_stats=args.qe_stats_file,
                       clip_n_stds=args.qe_clip_n_stds,
                       scale_approx_mult_bits=args.qe_scale_approx_bits)


###############################################################################
# Quantization-aware training
###############################################################################


def update_ema(biased_ema, value, decay, step):
    biased_ema = biased_ema * decay + (1 - decay) * value
    unbiased_ema = biased_ema / (1 - decay ** step)  # Bias correction
    return biased_ema, unbiased_ema


def inputs_quantize_wrapped_forward(self, input):
    input = self.inputs_quant(input)
    return self.original_forward(input)


class FakeLinearQuantization(nn.Module):
    def __init__(self, num_bits=8, mode=LinearQuantMode.SYMMETRIC, ema_decay=0.999, dequantize=True, inplace=False):
        super(FakeLinearQuantization, self).__init__()

        self.num_bits = num_bits
        self.mode = mode
        self.dequantize = dequantize
        self.inplace = inplace

        # We track activations ranges with exponential moving average, as proposed by Jacob et al., 2017
        # https://arxiv.org/abs/1712.05877
        # We perform bias correction on the EMA, so we keep both unbiased and biased values and the iterations count
        # For a simple discussion of this see here:
        # https://www.coursera.org/lecture/deep-neural-network/bias-correction-in-exponentially-weighted-averages-XjuhD
        self.register_buffer('ema_decay', torch.tensor(ema_decay))
        self.register_buffer('tracked_min_biased', torch.zeros(1))
        self.register_buffer('tracked_min', torch.zeros(1))
        self.register_buffer('tracked_max_biased', torch.zeros(1))
        self.register_buffer('tracked_max', torch.zeros(1))
        self.register_buffer('iter_count', torch.zeros(1))
        self.register_buffer('scale', torch.ones(1))
        self.register_buffer('zero_point', torch.zeros(1))

    def forward(self, input):
        # We update the tracked stats only in training
        #
        # Due to the way DataParallel works, we perform all updates in-place so the "main" device retains
        # its updates. (see https://pytorch.org/docs/stable/nn.html#dataparallel)
        # However, as it is now, the in-place update of iter_count causes an error when doing
        # back-prop with multiple GPUs, claiming a variable required for gradient calculation has been modified
        # in-place. Not clear why, since it's not used in any calculations that keep a gradient.
        # It works fine with a single GPU. TODO: Debug...
        if self.training:
            with torch.no_grad():
                current_min, current_max = get_tensor_min_max(input)
            self.iter_count += 1
            self.tracked_min_biased.data, self.tracked_min.data = update_ema(self.tracked_min_biased.data,
                                                                             current_min, self.ema_decay,
                                                                             self.iter_count)
            self.tracked_max_biased.data, self.tracked_max.data = update_ema(self.tracked_max_biased.data,
                                                                             current_max, self.ema_decay,
                                                                             self.iter_count)

        if self.mode == LinearQuantMode.SYMMETRIC:
            max_abs = max(abs(self.tracked_min), abs(self.tracked_max))
            actual_min, actual_max = -max_abs, max_abs
            if self.training:
                self.scale.data, self.zero_point.data = symmetric_linear_quantization_params(self.num_bits, max_abs)
        else:
            actual_min, actual_max = self.tracked_min, self.tracked_max
            signed = self.mode == LinearQuantMode.ASYMMETRIC_SIGNED
            if self.training:
                self.scale.data, self.zero_point.data = asymmetric_linear_quantization_params(self.num_bits,
                                                                                              self.tracked_min,
                                                                                              self.tracked_max,
                                                                                              signed=signed)

        input = clamp(input, actual_min.item(), actual_max.item(), False)
        input = LinearQuantizeSTE.apply(input, self.scale, self.zero_point, self.dequantize, False)

        return input

    def extra_repr(self):
        mode_str = str(self.mode).split('.')[1]
        return 'mode={0}, num_bits={1}, ema_decay={2:.4f})'.format(mode_str, self.num_bits, self.ema_decay)


class FakeQuantizationWrapper(nn.Module):
    def __init__(self, wrapped_module, num_bits, quant_mode, ema_decay):
        super(FakeQuantizationWrapper, self).__init__()
        self.wrapped_module = wrapped_module
        self.fake_q = FakeLinearQuantization(num_bits, quant_mode, ema_decay, dequantize=True,
                                             inplace=getattr(wrapped_module, 'inplace', False))

    def forward(self, *input):
        res = self.wrapped_module(*input)
        res = self.fake_q(res)
        return res


class QuantAwareTrainRangeLinearQuantizer(Quantizer):
    def __init__(self, model, optimizer=None, bits_activations=32, bits_weights=32, bits_bias=32,
                 overrides=None, mode=LinearQuantMode.SYMMETRIC, ema_decay=0.999, per_channel_wts=False,
                 quantize_inputs=True, num_bits_inputs=None):
        super(QuantAwareTrainRangeLinearQuantizer, self).__init__(model, optimizer=optimizer,
                                                                  bits_activations=bits_activations,
                                                                  bits_weights=bits_weights,
                                                                  bits_bias=bits_bias,
                                                                  overrides=overrides,
                                                                  train_with_fp_copy=True)

        if isinstance(model, nn.DataParallel) and len(model.device_ids) > 1:
            raise RuntimeError('QuantAwareTrainRangeLinearQuantizer currently does not support running with '
                               'multiple GPUs')

        mode = verify_quant_mode(mode)

        self.model.quantizer_metadata['params']['mode'] = str(mode).split('.')[1]
        self.model.quantizer_metadata['params']['ema_decay'] = ema_decay
        self.model.quantizer_metadata['params']['per_channel_wts'] = per_channel_wts
        self.model.quantizer_metadata['params']['quantize_inputs'] = quantize_inputs

        # Keeping some parameters for input quantization
        self.quantize_inputs = quantize_inputs
        if num_bits_inputs is not None:
            self.num_bits_inputs = num_bits_inputs
        else:
            self.num_bits_inputs = bits_activations
        self.mode = mode
        self.decay = ema_decay
        self.per_channel_wts = per_channel_wts

        def linear_quantize_param(param_fp, param_meta):
            m = param_meta.module
            # We don't quantize the learned weights of embedding layers per-channel, because they're used
            # as inputs in subsequent layers and we don't support per-channel activations quantization yet
            perch = not isinstance(m, nn.Embedding) and per_channel_wts and param_fp.dim() in [2, 4]

            with torch.no_grad():
                scale, zero_point = _get_quant_params_from_tensor(param_fp, param_meta.num_bits, mode,
                                                                  per_channel=perch)
            setattr(m, param_meta.q_attr_name + '_scale', scale)
            setattr(m, param_meta.q_attr_name + '_zero_point', zero_point)
            out = LinearQuantizeSTE.apply(param_fp, scale, zero_point, True, False)
            return out

        def activation_replace_fn(module, name, qbits_map):
            bits_acts = qbits_map[name].acts
            if bits_acts is None:
                return module
            return FakeQuantizationWrapper(module, bits_acts, mode, ema_decay)

        self.param_quantization_fn = linear_quantize_param

        self.activation_replace_fn = activation_replace_fn
        self.replacement_factory[nn.ReLU] = self.activation_replace_fn

    def _prepare_model_impl(self):
        super(QuantAwareTrainRangeLinearQuantizer, self)._prepare_model_impl()

        if self.quantize_inputs:
            if isinstance(self.model, nn.DataParallel):
                m = self.model.module
            else:
                m = self.model

            m.inputs_quant = FakeLinearQuantization(self.num_bits_inputs, self.mode, self.decay,
                                                    dequantize=True, inplace=False)
            m.__class__.original_forward = m.__class__.forward
            m.__class__.forward = inputs_quantize_wrapped_forward

        # Prepare scale and zero point buffers in modules where parameters are being quantized
        # We're calculating "dummy" scale and zero point just to get their dimensions
        for ptq in self.params_to_quantize:
            m = ptq.module
            param_fp = getattr(m, ptq.fp_attr_name)
            perch = not isinstance(m, nn.Embedding) and self.per_channel_wts and param_fp.dim() in [2, 4]
            with torch.no_grad():
                scale, zero_point = _get_quant_params_from_tensor(param_fp, ptq.num_bits, self.mode,
                                                                  per_channel=perch)
            m.register_buffer(ptq.q_attr_name + '_scale', torch.ones_like(scale))
            m.register_buffer(ptq.q_attr_name + '_zero_point', torch.zeros_like(zero_point))<|MERGE_RESOLUTION|>--- conflicted
+++ resolved
@@ -852,12 +852,8 @@
                                                     'clip_n_stds': clip_n_stds,
                                                     'no_clip_layers': no_clip_layers,
                                                     'per_channel_wts': per_channel_wts,
-<<<<<<< HEAD
-                                                    'fp16': fp16}}
-=======
                                                     'fp16': fp16,
                                                     'scale_approx_mult_bits': scale_approx_mult_bits}}
->>>>>>> 4c163690
 
         def replace_param_layer(module, name, qbits_map, per_channel_wts=per_channel_wts,
                                 mode=mode, fp16=fp16, scale_approx_mult_bits=scale_approx_mult_bits):
