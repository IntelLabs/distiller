--- conflicted
+++ resolved
@@ -103,7 +103,7 @@
     """
     def __init__(self, model, optimizer=None,
                  bits_activations=None, bits_weights=None, bits_bias=None,
-                 overrides=None, train_with_fp_copy=False, prep_required=True):
+                 overrides=None, train_with_fp_copy=False):
         if overrides is None:
             overrides = OrderedDict()
         if not isinstance(overrides, OrderedDict):
@@ -125,10 +125,7 @@
                                          'params': {'bits_activations': bits_activations,
                                                     'bits_weights': bits_weights,
                                                     'bits_bias': bits_bias,
-                                                    'overrides': copy.deepcopy(overrides),
-                                                    'prep_required': prep_required}}
-        if optimizer is not None:
-            self.model.quantizer_metadata['params']['optimizer'] = optimizer
+                                                    'overrides': copy.deepcopy(overrides)}}
 
         for k, v in self.overrides.items():
             if any(old_bits_key in v.keys() for old_bits_key in ['acts', 'wts', 'bias']):
@@ -183,18 +180,6 @@
         # A dictionary of replaced modules and their respective names.
         self.modules_processed = OrderedDict()
 
-    @property
-    def prep_required(self):
-        """
-        Indicates whether the quantizer still hasn't quantized
-        the model by a call to `quantizer.prepare_model()`.
-        """
-        return self.model.quantizer_metadata['params'].get('prep_required', True)
-
-    @prep_required.setter
-    def prep_required(self, val):
-        self.model.quantizer_metadata['params']['prep_required'] = bool(val)
-
     def _add_qbits_entry(self, module_name, module_type, qbits):
         if module_type not in [nn.Conv2d, nn.Linear, nn.Embedding]:
             # For now we support weights quantization only for Conv, FC and Embedding layers (so, for example, we don't
@@ -212,9 +197,6 @@
         defined by the Quantizer sub-class being used.
 
         Note:
-            Only has to be called once. After the first call, any subsequent calls will be ignored;
-            This includes any quantized models loaded from checkpoints.
-
             If multiple sub-modules within the model actually reference the same module, then that module
             is replaced only once, according to the configuration (bit-width and/or overrides) of the
             first encountered reference.
@@ -229,22 +211,11 @@
             with a reference to 'new_relu1'. Any override configuration made specifically for 'self.relu2'
             will be ignored. A warning message will be shown.
         """
-<<<<<<< HEAD
-        if not self.prep_required:
-            # Skip preparation
-            msglogger.info('The underlying model has already been quantized.')
-            return
-        self._prepare_model_impl()
-
-        msglogger.info('Quantized model:\n\n{0}\n'.format(self.model))
-        self.prep_required = False
-=======
         msglogger.info('Preparing model for quantization using {0}'.format(self.__class__.__name__))
 
         if dummy_input is not None:
             summary_graph = distiller.SummaryGraph(self.model, dummy_input)
             self.adjacency_map = summary_graph.adjacency_map(dedicated_modules_only=False)
->>>>>>> 76ca9414
 
         self._pre_prepare_model(dummy_input)
 
