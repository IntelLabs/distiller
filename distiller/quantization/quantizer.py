--- conflicted
+++ resolved
@@ -258,6 +258,12 @@
 
         self._post_prepare_model()
         self.model.is_quantized = True
+
+        # Re-transfer model to the device it was on, in case the quantizer created new parameters/buffers
+        self.model.to(model_device)
+
+        distiller.assign_layer_fq_names(self.model)
+
         msglogger.info('Quantized model:\n\n{0}\n'.format(self.model))
 
     def update_optimizer(self, new_optimizer=None):
@@ -268,18 +274,6 @@
             for pg in self._get_new_optimizer_params_groups():
                 self.optimizer.add_param_group(pg)
 
-<<<<<<< HEAD
-=======
-        self._post_prepare_model()
-
-        # Re-transfer model to the device it was on, in case the quantizer created new parameters/buffers
-        self.model.to(model_device)
-
-        distiller.assign_layer_fq_names(self.model)
-
-        msglogger.info('Quantized model:\n\n{0}\n'.format(self.model))
-
->>>>>>> 9fa768f5
     def _pre_prepare_model(self, dummy_input):
         pass
 
