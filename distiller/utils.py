#
# Copyright (c) 2018 Intel Corporation
#
# Licensed under the Apache License, Version 2.0 (the "License");
# you may not use this file except in compliance with the License.
# You may obtain a copy of the License at
#
#      http://www.apache.org/licenses/LICENSE-2.0
#
# Unless required by applicable law or agreed to in writing, software
# distributed under the License is distributed on an "AS IS" BASIS,
# WITHOUT WARRANTIES OR CONDITIONS OF ANY KIND, either express or implied.
# See the License for the specific language governing permissions and
# limitations under the License.
#

"""A collection of useful utility functions.

This module contains various tensor sparsity/density measurement functions, together
with some random helper functions.
"""
import inspect

import numpy as np
import torch
import torch.nn as nn
import torch.backends.cudnn as cudnn
import random
from copy import deepcopy
import yaml
from collections import OrderedDict
import argparse
import operator


def model_device(model):
    """Determine the device the model is allocated on."""
    # Source: https://discuss.pytorch.org/t/how-to-check-if-model-is-on-cuda/180
    if next(model.parameters()).is_cuda:
        return 'cuda'
    return 'cpu'


def optimizer_device_name(opt):
    return str(list(list(opt.state)[0])[0].device)


def to_np(var):
    return var.data.cpu().numpy()


def size2str(torch_size):
    if isinstance(torch_size, torch.Size):
        return size_to_str(torch_size)
    if isinstance(torch_size, torch.FloatTensor) or isinstance(torch_size, torch.cuda.FloatTensor):
        return size_to_str(torch_size.size())
    if isinstance(torch_size, torch.autograd.Variable):
        return size_to_str(torch_size.data.size())
    raise TypeError


def size_to_str(torch_size):
    """Convert a pytorch Size object to a string"""
    assert isinstance(torch_size, torch.Size)
    return '('+(', ').join(['%d' % v for v in torch_size])+')'


def pretty_int(i):
    return "{:,}".format(i)


class MutableNamedTuple(dict):
    def __init__(self, init_dict):
        for k, v in init_dict.items():
            self[k] = v

    def __getattr__(self, key):
        return self[key]

    def __setattr__(self, key, val):
        if key in self.__dict__:
            self.__dict__[key] = val
        else:
            self[key] = val


def assign_layer_fq_names(container, name=None):
    """Assign human-readable names to the modules (layers).

    Sometimes we need to access modules by their names, and we'd like to use
    fully-qualified names for convinience.
    """
    for name, module in container.named_modules():
        module.distiller_name = name


def find_module_by_fq_name(model, fq_mod_name):
    """Given a module's fully-qualified name, find the module in the provided model.

    A fully-qualified name is assigned to modules in function assign_layer_fq_names.

    Arguments:
        model: the model to search
        fq_mod_name: the module whose name we want to look up

    Returns:
        The module or None, if the module was not found.
    """
    for module in model.modules():
        if hasattr(module, 'distiller_name') and fq_mod_name == module.distiller_name:
            return module
    return None


def normalize_module_name(layer_name):
    """Normalize a module's name.

    PyTorch let's you parallelize the computation of a model, by wrapping a model with a
    DataParallel module.  Unfortunately, this changs the fully-qualified name of a module,
    even though the actual functionality of the module doesn't change.
    Many time, when we search for modules by name, we are indifferent to the DataParallel
    module and want to use the same module name whether the module is parallel or not.
    We call this module name normalization, and this is implemented here.
    """
    if layer_name.find("module.") >= 0:
        return layer_name.replace("module.", "")
    return layer_name.replace(".module", "")


def denormalize_module_name(parallel_model, normalized_name):
    """Convert back from the normalized form of the layer name, to PyTorch's name
    which contains "artifacts" if DataParallel is used.
    """
    fully_qualified_name = [mod_name for mod_name, _ in parallel_model.named_modules() if
                            normalize_module_name(mod_name) == normalized_name]
    if len(fully_qualified_name) > 0:
        return fully_qualified_name[-1]
    else:
        return normalized_name   # Did not find a module with the name <normalized_name>


def volume(tensor):
    """return the volume of a pytorch tensor"""
    if isinstance(tensor, torch.FloatTensor) or isinstance(tensor, torch.cuda.FloatTensor):
        return np.prod(tensor.shape)
    if isinstance(tensor, tuple) or isinstance(tensor, list):
        return np.prod(tensor)
    raise ValueError


def density(tensor):
    """Computes the density of a tensor.

    Density is the fraction of non-zero elements in a tensor.
    If a tensor has a density of 1.0, then it has no zero elements.

    Args:
        tensor: the tensor for which we compute the density.

    Returns:
        density (float)
    """
    # Using torch.nonzero(tensor) can lead to memory exhaustion on
    # very large tensors, so we count zeros "manually".
    nonzero = tensor.abs().gt(0).sum()
    return float(nonzero.item()) / torch.numel(tensor)


def sparsity(tensor):
    """Computes the sparsity of a tensor.

    Sparsity is the fraction of zero elements in a tensor.
    If a tensor has a density of 0.0, then it has all zero elements.
    Sparsity and density are complementary.

    Args:
        tensor: the tensor for which we compute the density.

    Returns:
        sparsity (float)
    """
    return 1.0 - density(tensor)


def sparsity_3D(tensor):
    """Filter-wise sparsity for 4D tensors"""
    if tensor.dim() != 4:
        return 0
    view_3d = tensor.view(-1, tensor.size(1) * tensor.size(2) * tensor.size(3))
    num_filters = view_3d.size()[0]
    nonzero_filters = len(torch.nonzero(view_3d.abs().sum(dim=1)))
    return 1 - nonzero_filters/num_filters


def density_3D(tensor):
    """Filter-wise density for 4D tensors"""
    return 1 - sparsity_3D(tensor)


def sparsity_2D(tensor):
    """Create a list of sparsity levels for each channel in the tensor 't'

    For 4D weight tensors (convolution weights), we flatten each kernel (channel)
    so it becomes a row in a 3D tensor in which each channel is a filter.
    So if the original 4D weights tensor is:
        #OFMs x #IFMs x K x K
    The flattened tensor is:
        #OFMS x #IFMs x K^2

    For 2D weight tensors (fully-connected weights), the tensors is shaped as
        #IFMs x #OFMs
    so we don't need to flatten anything.

    To measure 2D sparsity, we sum the absolute values of the elements in each row,
    and then count the number of rows having sum(abs(row values)) == 0.
    """
    if tensor.dim() == 4:
        # For 4D weights, 2D structures are channels (filter kernels)
        view_2d = tensor.view(-1, tensor.size(2) * tensor.size(3))
    elif tensor.dim() == 2:
        # For 2D weights, 2D structures are either columns or rows.
        # At the moment, we only support row structures
        view_2d = tensor
    else:
        return 0

    num_structs = view_2d.size()[0]
    nonzero_structs = len(torch.nonzero(view_2d.abs().sum(dim=1)))
    return 1 - nonzero_structs/num_structs


def density_2D(tensor):
    """Kernel-wise sparsity for 4D tensors"""
    return 1 - sparsity_2D(tensor)


def sparsity_ch(tensor):
    """Channel-wise sparsity for 4D tensors"""
    if tensor.dim() != 4:
        return 0

    num_filters = tensor.size(0)
    num_kernels_per_filter = tensor.size(1)

    # First, reshape the weights tensor such that each channel (kernel) in the original
    # tensor, is now a row in the 2D tensor.
    view_2d = tensor.view(-1, tensor.size(2) * tensor.size(3))
    # Next, compute the sums of each kernel
    kernel_sums = view_2d.abs().sum(dim=1)
    # Now group by channels
    k_sums_mat = kernel_sums.view(num_filters, num_kernels_per_filter).t()
    nonzero_channels = len(torch.nonzero(k_sums_mat.abs().sum(dim=1)))
    return 1 - nonzero_channels/num_kernels_per_filter


def density_ch(tensor):
    """Channel-wise density for 4D tensors"""
    return 1 - sparsity_ch(tensor)


def sparsity_blocks(tensor, block_shape):
    """Block-wise sparsity for 4D tensors

    Currently the only supported block shape is: block_repetitions x block_depth x 1 x 1
    """
    if tensor.dim() != 4:
        raise ValueError("sparsity_blocks is only supported for 4-D tensors")

    if len(block_shape) != 4:
        raise ValueError("Block shape must be specified as a 4-element tuple")
    block_repetitions, block_depth, block_height, block_width = block_shape
    if not block_width == block_height == 1:
        raise ValueError("Currently the only supported block shape is: block_repetitions x block_depth x 1 x 1")

    super_block_volume = volume(block_shape)
    num_super_blocks = volume(tensor) / super_block_volume

    num_filters, num_channels = tensor.size(0), tensor.size(1)
    kernel_size = tensor.size(2) * tensor.size(3)

    # Create a view where each block is a column
    if block_depth > 1:
        view_dims = (
            num_filters*num_channels//(block_repetitions*block_depth),
            block_repetitions*block_depth,
            kernel_size,
            )
    else:
        view_dims = (
            num_filters // block_repetitions,
            block_repetitions,
            -1,
            )
    view1 = tensor.view(*view_dims)

    # Next, compute the sums of each column (block)
    block_sums = view1.abs().sum(dim=1)
    nonzero_blocks = len(torch.nonzero(block_sums))
    return 1 - nonzero_blocks/num_super_blocks


def sparsity_matrix(tensor, dim):
    """Generic sparsity computation for 2D matrices"""
    if tensor.dim() != 2:
        return 0

    num_structs = tensor.size()[dim]
    nonzero_structs = len(torch.nonzero(tensor.abs().sum(dim=1-dim)))
    return 1 - nonzero_structs/num_structs


def sparsity_cols(tensor, transposed=True):
    """Column-wise sparsity for 2D tensors

    PyTorch GEMM matrices are transposed before they are used in the GEMM operation.
    In other words the matrices are stored in memory transposed.  So by default we compute
    the sparsity of the transposed dimension.
    """
    if transposed:
        return sparsity_matrix(tensor, 0)
    return sparsity_matrix(tensor, 1)


def density_cols(tensor, transposed=True):
    """Column-wise density for 2D tensors"""
    return 1 - sparsity_cols(tensor, transposed)


def sparsity_rows(tensor, transposed=True):
    """Row-wise sparsity for 2D matrices

    PyTorch GEMM matrices are transposed before they are used in the GEMM operation.
    In other words the matrices are stored in memory transposed.  So by default we compute
    the sparsity of the transposed dimension.
    """
    if transposed:
        return sparsity_matrix(tensor, 1)
    return sparsity_matrix(tensor, 0)


def density_rows(tensor, transposed=True):
    """Row-wise density for 2D tensors"""
    return 1 - sparsity_rows(tensor, transposed)


def model_sparsity(model, param_dims=[2, 4]):
    """Returns the model sparsity as a fraction in [0..1]"""
    sparsity, _, _ = model_params_stats(model, param_dims)
    return sparsity


def model_params_size(model, param_dims=[2, 4]):
    """Returns the model sparsity as a fraction in [0..1]"""
    _, _, sparse_params_cnt = model_params_stats(model, param_dims)
    return sparse_params_cnt


def model_params_stats(model, param_dims=[2, 4]):
    """Returns the model sparsity, weights count, and the count of weights in the sparse model.

    Returns:
        model_sparsity - the model weights sparsity (in percent)
        params_cnt - the number of weights in the entire model (incl. zeros)
        params_nnz_cnt - the number of weights in the entire model, excluding zeros.
                         nnz stands for non-zeros.
    """
    params_cnt = 0
    params_nnz_cnt = 0
    for name, param in model.state_dict().items():
        if param.dim() in param_dims and any(type in name for type in ['weight', 'bias']):
            _density = density(param)
            params_cnt += torch.numel(param)
            params_nnz_cnt += param.numel() * _density
    model_sparsity = (1 - params_nnz_cnt/params_cnt)*100
    return model_sparsity, params_cnt, params_nnz_cnt


def norm_filters(weights, p=1):
    """Compute the p-norm of convolution filters.

    Args:
        weights - a 4D convolution weights tensor.
                  Has shape = (#filters, #channels, k_w, k_h)
        p - the exponent value in the norm formulation
    """
    assert weights.dim() == 4
    return weights.view(weights.size(0), -1).norm(p=p, dim=1)


def model_numel(model, param_dims=[2, 4]):
    """Count the number elements in a model's parameter tensors"""
    total_numel = 0
    for name, param in model.state_dict().items():
        # Extract just the actual parameter's name, which in this context we treat as its "type"
        if param.dim() in param_dims and any(type in name for type in ['weight', 'bias']):
            total_numel += torch.numel(param)
    return total_numel


def activation_channels_l1(activation):
    """Calculate the L1-norms of an activation's channels.

    The activation usually has the shape: (batch_size, num_channels, h, w).

    When the activations are computed on a distributed GPU system, different parts of the
    activation tensor might be computed by a differnt GPU. If this function is called from
    the forward-callback of some activation module in the graph, we will only witness part
    of the batch.  For example, if the batch_size is 256, and we are using 4 GPUS, instead
    of seeing activations with shape = (256, num_channels, h, w), we may see 4 calls with
    shape = (64, num_channels, h, w).

    Since we want to calculate the average of the L1-norm of each of the channels of the
    activation, we need to move the partial sums results to the CPU, where they will be
    added together.

    Returns - for each channel: the batch-mean of its L1 magnitudes (i.e. over all of the
    activations in the mini-batch, compute the mean of the L! magnitude of each channel).
    """
    if activation.dim() == 4:
        view_2d = activation.view(-1, activation.size(2) * activation.size(3))  # (batch*channels) x (h*w)
        featuremap_norms = view_2d.norm(p=1, dim=1)  # (batch*channels) x 1
        featuremap_norms_mat = featuremap_norms.view(activation.size(0), activation.size(1))  # batch x channels
    elif activation.dim() == 2:
        featuremap_norms_mat = activation.norm(p=1, dim=1)  # batch x 1
    else:
        raise ValueError("activation_channels_l1: Unsupported shape: ".format(activation.shape))
    # We need to move the results back to the CPU
    return featuremap_norms_mat.mean(dim=0).cpu()


def activation_channels_means(activation):
    """Calculate the mean of each of an activation's channels.

    The activation usually has the shape: (batch_size, num_channels, h, w).

    "We first use global average pooling to convert the output of layer i, which is a
    c x h x w tensor, into a 1 x c vector."

    Returns - for each channel: the batch-mean of its L1 magnitudes (i.e. over all of the
    activations in the mini-batch, compute the mean of the L1 magnitude of each channel).
    """
    if activation.dim() == 4:
        view_2d = activation.view(-1, activation.size(2) * activation.size(3))  # (batch*channels) x (h*w)
        featuremap_means = view_2d.mean(dim=1)  # (batch*channels) x 1
        featuremap_means_mat = featuremap_means.view(activation.size(0), activation.size(1))  # batch x channels
    elif activation.dim() == 2:
        featuremap_means_mat = activation.mean(dim=1)  # batch x 1
    else:
        raise ValueError("activation_channels_means: Unsupported shape: ".format(activation.shape))
    # We need to move the results back to the CPU
    return featuremap_means_mat.mean(dim=0).cpu()


def activation_channels_apoz(activation):
    """Calculate the APoZ of each of an activation's channels.

    APoZ is the Average Percentage of Zeros (or simply: average sparsity) and is defined in:
    "Network Trimming: A Data-Driven Neuron Pruning Approach towards Efficient Deep Architectures".

    The activation usually has the shape: (batch_size, num_channels, h, w).

    "We first use global average pooling to convert the output of layer i, which is a
    c x h x w tensor, into a 1 x c vector."

    Returns - for each channel: the batch-mean of its sparsity.
    """
    if activation.dim() == 4:
        view_2d = activation.view(-1, activation.size(2) * activation.size(3))  # (batch*channels) x (h*w)
        featuremap_apoz = view_2d.abs().gt(0).sum(dim=1).float() / (activation.size(2) * activation.size(3))  # (batch*channels) x 1
        featuremap_apoz_mat = featuremap_apoz.view(activation.size(0), activation.size(1))  # batch x channels
    elif activation.dim() == 2:
        featuremap_apoz_mat = activation.abs().gt(0).sum(dim=1).float() / activation.size(1)  # batch x 1
    else:
        raise ValueError("activation_channels_apoz: Unsupported shape: ".format(activation.shape))
    return 100 - featuremap_apoz_mat.mean(dim=0).mul(100).cpu()


def log_training_progress(stats_dict, params_dict, epoch, steps_completed, total_steps, log_freq, loggers):
    """Log information about the training progress, and the distribution of the weight tensors.

    Args:
        stats_dict: A tuple of (group_name, dict(var_to_log)).  Grouping statistics variables is useful for logger
          backends such as TensorBoard.  The dictionary of var_to_log has string key, and float values.
          For example:
              stats = ('Peformance/Validation/',
                       OrderedDict([('Loss', vloss),
                                    ('Top1', top1),
                                    ('Top5', top5)]))
        params_dict: A parameter dictionary, such as the one returned by model.named_parameters()
        epoch: The current epoch
        steps_completed: The current step in the epoch
        total_steps: The total number of training steps taken so far
        log_freq: The number of steps between logging records
        loggers: A list of loggers to send the log info to
    """
    if loggers is None:
        return
    if not isinstance(loggers, list):
        loggers = [loggers]
    for logger in loggers:
        logger.log_training_progress(stats_dict, epoch,
                                     steps_completed,
                                     total_steps, freq=log_freq)
        logger.log_weights_distribution(params_dict, steps_completed)


def log_activation_statsitics(epoch, phase, loggers, collector):
    """Log information about the sparsity of the activations"""
    if collector is None:
        return
    for logger in loggers:
        logger.log_activation_statsitic(phase, collector.stat_name, collector.value(), epoch)


def log_weights_sparsity(model, epoch, loggers):
    """Log information about the weights sparsity"""
    for logger in loggers:
        logger.log_weights_sparsity(model, epoch)


def has_children(module):
    try:
        next(module.children())
        return True
    except StopIteration:
        return False


def get_dummy_input(dataset):
    if dataset == 'imagenet':
        dummy_input = torch.randn(1, 3, 224, 224)
    elif dataset == 'cifar10':
        dummy_input = torch.randn(1, 3, 32, 32)
    else:
        raise ValueError("dataset %s is not supported" % dataset)
    return dummy_input


def make_non_parallel_copy(model):
    """Make a non-data-parallel copy of the provided model.

    torch.nn.DataParallel instances are removed.
    """
    def replace_data_parallel(container):
        for name, module in container.named_children():
            if isinstance(module, nn.DataParallel):
                setattr(container, name, module.module)
            if has_children(module):
                replace_data_parallel(module)

    # Make a copy of the model, because we're going to change it
    new_model = deepcopy(model)
    if isinstance(new_model, nn.DataParallel):
        new_model = new_model.module
    replace_data_parallel(new_model)

    return new_model


def set_deterministic():
    torch.manual_seed(0)
    random.seed(0)
    np.random.seed(0)
    torch.backends.cudnn.deterministic = True


def yaml_ordered_load(stream, Loader=yaml.Loader, object_pairs_hook=OrderedDict):
    """
    Function to load YAML file using an OrderedDict
    See: https://stackoverflow.com/questions/5121931/in-python-how-can-you-load-yaml-mappings-as-ordereddicts
    """
    class OrderedLoader(Loader):
        pass

    def construct_mapping(loader, node):
        loader.flatten_mapping(node)
        return object_pairs_hook(loader.construct_pairs(node))

    OrderedLoader.add_constructor(
        yaml.resolver.BaseResolver.DEFAULT_MAPPING_TAG,
        construct_mapping)

    return yaml.load(stream, OrderedLoader)


def float_range_argparse_checker(min_val=0., max_val=1., exc_min=False, exc_max=False):
    def checker(val_str):
        val = float(val_str)
        min_op, min_op_str = (operator.gt, '>') if exc_min else (operator.ge, '>=')
        max_op, max_op_str = (operator.lt, '<') if exc_max else (operator.le, '<=')
        if min_op(val, min_val) and max_op(val, max_val):
            return val
        raise argparse.ArgumentTypeError(
            'Value must be {} {} and {} {} (received {})'.format(min_op_str, min_val, max_op_str, max_val, val))
    if min_val >= max_val:
        raise ValueError('min_val must be less than max_val')
    return checker


<<<<<<< HEAD
=======

>>>>>>> 5271625a
def filter_kwargs(dict_to_filter, function_to_call):
    """Utility to check which arguments in the passed dictionary exist in a function's signature

    The function returns two dicts, one with just the valid args from the input and one with the invalid args.
    The caller can then decide to ignore the existence of invalid args, depending on context.
    """

    sig = inspect.signature(function_to_call)
    filter_keys = [param.name for param in sig.parameters.values() if (param.kind == param.POSITIONAL_OR_KEYWORD)]
    valid_args = {}
    invalid_args = {}

    for key in dict_to_filter:
        if key in filter_keys:
            valid_args[key] = dict_to_filter[key]
        else:
            invalid_args[key] = dict_to_filter[key]
    return valid_args, invalid_args

<<<<<<< HEAD

=======
>>>>>>> 5271625a
def convert_tensors_recursively_to(val, *args, **kwargs):
    """ Applies `.to(*args, **kwargs)` to each tensor inside val tree. Other values remain the same."""
    if isinstance(val, torch.Tensor):
        return val.to(*args, **kwargs)

    if isinstance(val, (tuple, list)):
        return type(val)(convert_tensors_recursively_to(item, *args, **kwargs) for item in val)

    return val
<|MERGE_RESOLUTION|>--- conflicted
+++ resolved
@@ -597,10 +597,7 @@
     return checker
 
 
-<<<<<<< HEAD
-=======
-
->>>>>>> 5271625a
+
 def filter_kwargs(dict_to_filter, function_to_call):
     """Utility to check which arguments in the passed dictionary exist in a function's signature
 
@@ -620,10 +617,7 @@
             invalid_args[key] = dict_to_filter[key]
     return valid_args, invalid_args
 
-<<<<<<< HEAD
-
-=======
->>>>>>> 5271625a
+
 def convert_tensors_recursively_to(val, *args, **kwargs):
     """ Applies `.to(*args, **kwargs)` to each tensor inside val tree. Other values remain the same."""
     if isinstance(val, torch.Tensor):
