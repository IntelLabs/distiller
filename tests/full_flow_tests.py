#
# Copyright (c) 2018 Intel Corporation
#
# Licensed under the Apache License, Version 2.0 (the "License");
# you may not use this file except in compliance with the License.
# You may obtain a copy of the License at
#
#      http://www.apache.org/licenses/LICENSE-2.0
#
# Unless required by applicable law or agreed to in writing, software
# distributed under the License is distributed on an "AS IS" BASIS,
# WITHOUT WARRANTIES OR CONDITIONS OF ANY KIND, either express or implied.
# See the License for the specific language governing permissions and
# limitations under the License.
#

import subprocess
import os
import errno
import re
from collections import namedtuple
import argparse
import time

DS_CIFAR = 'cifar10'
DS_MNIST = 'mnist'

distiller_root = os.path.realpath('..')
examples_root = os.path.join(distiller_root, 'examples')
script_path = os.path.realpath(os.path.join(examples_root, 'classifier_compression',
                                            'compress_classifier.py'))


###########
# Some Basic Logging Mechanisms
###########

class Colors:
    PURPLE = '\033[95m'
    CYAN = '\033[96m'
    DARKCYAN = '\033[36m'
    BLUE = '\033[94m'
    GREEN = '\033[92m'
    YELLOW = '\033[93m'
    RED = '\033[91m'
    WHITE = '\033[37m'
    BG_RED = '\033[41m'
    BG_GREEN = '\033[42m'
    BG_YELLOW = '\033[43m'
    BG_BLUE = '\033[44m'
    BG_PURPLE = '\033[45m'
    BG_CYAN = '\033[30;46m'
    BG_WHITE = '\x1b[30;47m'
    BG_RESET = '\033[49m'
    BOLD = '\033[1m'
    UNDERLINE_ON = '\033[4m'
    UNDERLINE_OFF = '\033[24m'
    END = '\033[0m'


def colorize(string, color):
    return color + string + Colors.END


def error(string):
    print(colorize('ERROR: ' + string, Colors.RED))


def test_progress(string):
    print(colorize(string, Colors.BLUE))


def success(string):
    print(colorize(string, Colors.GREEN))


###########
# Checkers
###########

def compare_values(name, expected, actual):
    print('Comparing {0}: Expected = {1} ; Actual = {2}'.format(name, expected, actual))
    if expected != actual:
        error('Mismatch on {0}'.format(name))
        return False
    else:
        return True


def accuracy_checker(log, run_dir, expected_results):
    expected_top1, expected_top5 = expected_results
    tops = re.findall(r"Top1: (?P<top1>\d*\.\d*) *Top5: (?P<top5>\d*\.\d*)", log)
    if not tops:
        error('No accuracy results in log')
        return False
    if not compare_values('Top-1', expected_top1, float(tops[-1][0])):
        return False
    return compare_values('Top-5', expected_top5, float(tops[-1][1]))


def earlyexit_accuracy_checker(log, run_dir, expected_results):
    regex_list = (r"Accuracy Stats for exit 0: top1 = (?P<top1>\d*\.\d*), top5 = (?P<top5>\d*\.\d*)",
                  r"Accuracy Stats for exit 1: top1 = (?P<top1>\d*\.\d*), top5 = (?P<top5>\d*\.\d*)",
                  r"Totals for entire network with early exits: top1 = (?P<top1>\d*\.\d*), top5 = (?P<top5>\d*\.\d*)",
                  r"Top1: (?P<top1>\d*\.\d*) *Top5: (?P<top5>\d*\.\d*)")

    for i, regex in enumerate(regex_list):
        if not generic_results_checker(log, regex, expected_results[i]):
            return False
    return True


def generic_results_checker(log, regex1, expected_results):
    actual_results = re.findall(regex1, log)
    if not actual_results:
        error('No results in log')
        return False

    # Grab only the last line of printed results
    actual_results = actual_results[-1]
    # Perform the comparison between expected and actual results
    for (actual_result, expected_result) in zip(actual_results, expected_results):
        if not compare_values('Un-named', expected_result, float(actual_result)):
            return False
    return True


def collateral_checker(log, run_dir, collateral_list):
    """Test that the test produced the expected collaterals.

    A collateral_list is a list of tuples, where tuple elements are:
        0: file name
        1: expected file size
    """
    def relaxed_size_equal(a, b, relaxation):
        return True if abs(a-b) <= relaxation else False

    for collateral in collateral_list:
        file_path = os.path.join(run_dir, collateral[0])
        statinfo = os.stat(file_path)
        if not relaxed_size_equal(statinfo.st_size, collateral[1], 2):
            return False
    return True


###########
# Test Configurations
###########
TestConfig = namedtuple('TestConfig', ['args', 'dataset', 'checker_fn', 'checker_args'])


test_configs = [
<<<<<<< HEAD
    TestConfig('--arch simplenet_cifar --epochs 2', DS_CIFAR, accuracy_checker, [47.43, 92.51]),
=======
    TestConfig('--arch resnet20_cifar_earlyexit --lr=0.3 --epochs=180 --earlyexit_thresholds 0.9 '
               '--earlyexit_lossweights 0.3 --epochs 2 -p 50', DS_CIFAR, earlyexit_accuracy_checker,
               [(99.115, 100.),
                (17.235, 64.914),
                (18.160, 65.310),
                (17.04, 64.42)]),
    TestConfig('--arch simplenet_cifar --epochs 2', DS_CIFAR, accuracy_checker, [44.460, 91.230]),
>>>>>>> c849a25f
    TestConfig('-a resnet20_cifar --resume {0} --quantize-eval --evaluate --qe-clip-acts avg --qe-no-clip-layers {1}'.
               format(os.path.join(examples_root, 'ssl', 'checkpoints', 'checkpoint_trained_dense.pth.tar'), 'fc'),
               DS_CIFAR, accuracy_checker, [91.52, 99.61]),
    TestConfig('-a preact_resnet20_cifar --epochs 2 --compress {0}'.
               format(os.path.join('full_flow_tests', 'preact_resnet20_cifar_pact_test.yaml')),
               DS_CIFAR, accuracy_checker, [47.47, 93.87]),
    TestConfig('-a resnet20_cifar --resume {0} --sense=filter --sense-range 0 0.10 0.05'.
               format(os.path.join(examples_root, 'ssl', 'checkpoints', 'checkpoint_trained_dense.pth.tar')),
               DS_CIFAR, collateral_checker, [('sensitivity.csv', 3172), ('sensitivity.png', 96157)]),
    TestConfig('--arch simplenet_mnist --epochs 3 -p=50 --compress={0}'.
               format(os.path.join('full_flow_tests', 'simplenet_mnist_pruning.yaml')),
               DS_MNIST, accuracy_checker, [98.81, 99.99]),
]


###########
# Tests Execution
###########

def process_failure(msg, test_idx, cmd, log_path, failed_tests, log):
    error(msg)
    if not log_path:
        test_progress('Log file not created. Full output from test:')
        print(log)
    else:
        test_progress('Test log file: {0}'.format(colorize(log_path, Colors.YELLOW)))
    failed_tests.append((test_idx, cmd, log_path))


def validate_dataset_path(path, default, name):
    if path:
        path = os.path.expanduser(path)
        if not os.path.isdir(path):
            error("Path provided to {0} dataset doesn't exist".format(name))
            exit(1)
        return path

    test_progress('Path to {0} dataset not provided, defaulting to: {1}'.format(name,
                                                                                colorize(os.path.abspath(default),
                                                                                         Colors.WHITE)))
    try:
        os.makedirs(default)
    except OSError as e:
        if e.errno != errno.EEXIST:
            raise

    return default


def run_tests():
    parser = argparse.ArgumentParser()
    parser.add_argument('--cifar10-path', dest='cifar10_path', metavar='DIR', help='Path to CIFAR-10 dataset')
    parser.add_argument('--mnist-path', dest='mnist_path', metavar='DIR', help='Path to MNIST dataset')
    args = parser.parse_args()

    cifar10_path = validate_dataset_path(args.cifar10_path, default='data.cifar10', name='CIFAR-10')
    mnist_path = validate_dataset_path(args.mnist_path, default='data.mnist', name='MNIST')

    datasets = {DS_CIFAR: cifar10_path, DS_MNIST: mnist_path}
    total_configs = len(test_configs)
    failed_tests = []
    for idx, tc in enumerate(test_configs):
        print('')
        test_progress('-------------------------------------------------')
        test_progress('Running Test {0} / {1}'.format(idx + 1, total_configs))
        dataset_dir = datasets[tc.dataset]
        # Run with '--det -j 1' to ensure deterministic results
        # Run with single GPU (lowest common denominator...)
        cmd = 'python3 {script} {tc_args} --det -j 1 --gpus 0 {data}'.format(script=script_path, tc_args=tc.args,
                                                                    data=dataset_dir)

        test_progress('Executing command: ' + colorize(cmd, Colors.YELLOW))
        p = subprocess.Popen(cmd.split(' '), stdout=subprocess.PIPE, stderr=subprocess.STDOUT, universal_newlines=True)

        # Poll for completion
        waiting_chars = ['-', '\\', '|', '/']
        cnt = 0
        while p.poll() is None:
            print(waiting_chars[cnt] * 5, end='\r', flush=True)
            cnt = (cnt + 1) % len(waiting_chars)
            time.sleep(0.5)

        log = p.stdout.read()
        log_path = re.match(r"Log file for this run: (.*)", log)
        log_path = log_path.groups()[0] if log_path else ''

        if p.returncode != 0:
            process_failure('Command returned with exit status {0}'.
                            format(p.returncode), idx, cmd, log_path, failed_tests, log)
            continue
        test_progress('Running checker: ' + colorize(tc.checker_fn.__name__, Colors.YELLOW))
        if not tc.checker_fn(log, os.path.split(log_path)[0], tc.checker_args):
            process_failure('Checker failed', idx, cmd, log_path, failed_tests, log)
            continue
        success('TEST PASSED')
        test_progress('Test log file: {0}'.format(colorize(log_path, Colors.YELLOW)))

    print('')
    test_progress('-------------------------------------------------')
    test_progress('-------------------------------------------------')
    test_progress('All tests completed')
    test_progress('# Tests run: {0} ; # Tests passed {1} ; # Tests failed: {2}'.
                  format(total_configs, total_configs - len(failed_tests), len(failed_tests)))
    if failed_tests:
        print('')
        print(colorize('Failed tests summary:', Colors.RED))
        for idx, cmd, log_path in failed_tests:
            print(colorize('  Test Index:', Colors.YELLOW), idx + 1)
            print(colorize('    Command Line:', Colors.YELLOW), cmd)
            print(colorize('    Log File Path:', Colors.YELLOW), log_path)
        exit(1)
    print('')
    success('ALL TESTS PASSED')
    print('')
    exit(0)


if __name__ == '__main__':
    run_tests()<|MERGE_RESOLUTION|>--- conflicted
+++ resolved
@@ -150,17 +150,13 @@
 
 
 test_configs = [
-<<<<<<< HEAD
-    TestConfig('--arch simplenet_cifar --epochs 2', DS_CIFAR, accuracy_checker, [47.43, 92.51]),
-=======
     TestConfig('--arch resnet20_cifar_earlyexit --lr=0.3 --epochs=180 --earlyexit_thresholds 0.9 '
                '--earlyexit_lossweights 0.3 --epochs 2 -p 50', DS_CIFAR, earlyexit_accuracy_checker,
                [(99.115, 100.),
                 (17.235, 64.914),
                 (18.160, 65.310),
                 (17.04, 64.42)]),
-    TestConfig('--arch simplenet_cifar --epochs 2', DS_CIFAR, accuracy_checker, [44.460, 91.230]),
->>>>>>> c849a25f
+    TestConfig('--arch simplenet_cifar --epochs 2', DS_CIFAR, accuracy_checker, [47.43, 92.51]),
     TestConfig('-a resnet20_cifar --resume {0} --quantize-eval --evaluate --qe-clip-acts avg --qe-no-clip-layers {1}'.
                format(os.path.join(examples_root, 'ssl', 'checkpoints', 'checkpoint_trained_dense.pth.tar'), 'fc'),
                DS_CIFAR, accuracy_checker, [91.52, 99.61]),
