--- conflicted
+++ resolved
@@ -116,17 +116,10 @@
 TestConfig = namedtuple('TestConfig', ['args', 'dataset', 'checker_fn', 'checker_args'])
 
 test_configs = [
-<<<<<<< HEAD
-    TestConfig('--arch simplenet_cifar --epochs 2', DS_CIFAR, accuracy_checker, [44.610, 92.080]),
-    TestConfig('-a resnet20_cifar --resume {0} --quantize-eval --evaluate --qe-clip-acts avg --qe-no-clip-layers {1}'.
-               format(os.path.join(examples_root, 'ssl', 'checkpoints', 'checkpoint_trained_dense.pth.tar'), 'fc'),
-               DS_CIFAR, accuracy_checker, [91.55, 99.63]),
-=======
     TestConfig('--arch simplenet_cifar --epochs 2', DS_CIFAR, accuracy_checker, [44.460, 91.230]),
     TestConfig('-a resnet20_cifar --resume {0} --quantize-eval --evaluate --qe-clip-acts avg --qe-no-clip-layers {1}'.
                format(os.path.join(examples_root, 'ssl', 'checkpoints', 'checkpoint_trained_dense.pth.tar'), 'fc'),
                DS_CIFAR, accuracy_checker, [91.64, 99.63]),
->>>>>>> db531db8
     TestConfig('-a preact_resnet20_cifar --epochs 2 --compress {0}'.
                format(os.path.join('full_flow_tests', 'preact_resnet20_cifar_pact_test.yaml')),
                DS_CIFAR, accuracy_checker, [44.370, 89.640]),
