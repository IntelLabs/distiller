--- conflicted
+++ resolved
@@ -132,12 +132,7 @@
 def test_load_negative():
     model = create_model(False, 'cifar10', 'resnet20_cifar')
     with pytest.raises(FileNotFoundError):
-<<<<<<< HEAD
-        model = create_model(False, 'cifar10', 'resnet20_cifar')
-        res = load_checkpoint('THIS_IS_AN_ERROR/checkpoint_trained_dense.pth.tar')
-=======
-        load_checkpoint(model, 'THIS_IS_AN_ERROR/checkpoint_trained_dense.pth.tar')
->>>>>>> d4cbab3f
+        load_checkpoint('THIS_IS_AN_ERROR/checkpoint_trained_dense.pth.tar')
 
 
 def test_load_gpu_model_on_cpu():
@@ -147,7 +142,7 @@
     checkpoint_filename = 'checkpoints/resnet20_cifar10_checkpoint.pth.tar'
 
     model = create_model(False, 'cifar10', 'resnet20_cifar', device_ids=CPU_DEVICE_ID)
-    res = load_checkpoint(checkpoint_filename, model=model, map_location='cpu')
+    res = load_checkpoint(checkpoint_filename, model=model, model_device='cpu')
     model = res['model']
 
     assert res['compression_sched'] is not None
@@ -190,11 +185,7 @@
 
     CPU_DEVICE_ID = -1
     cpu_model = create_model(False, 'cifar10', 'resnet20_cifar', device_ids=CPU_DEVICE_ID)
-<<<<<<< HEAD
     load_lean_checkpoint("checkpoints/checkpoint.pth.tar", 'cpu', cpu_model)
-    assert distiller.model_device(cpu_model) == 'cpu'
-=======
-    load_lean_checkpoint(cpu_model, "checkpoints/checkpoint.pth.tar")
     assert distiller.model_device(cpu_model) == 'cpu'
 
 
@@ -275,5 +266,4 @@
     assert isinstance(t[1], tuple)
     check_shape_device(t[0], shape[0], expected_device)
     check_shape_device(t[1][0], shape[1][0], expected_device)
-    check_shape_device(t[1][1], shape[1][1], expected_device)
->>>>>>> d4cbab3f
+    check_shape_device(t[1][1], shape[1][1], expected_device)